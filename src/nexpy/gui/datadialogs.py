#!/usr/bin/env python 
# -*- coding: utf-8 -*-

#-----------------------------------------------------------------------------
# Copyright (c) 2013-2021, NeXpy Development Team.
#
# Distributed under the terms of the Modified BSD License.
#
# The full license is in the file COPYING, distributed with this software.
#-----------------------------------------------------------------------------
import bisect
import logging
import numbers
import os
import pkg_resources
import re
import shutil
import sys
import time
from operator import attrgetter
from posixpath import basename

<<<<<<< HEAD
from .pyqt import QtCore, QtGui, QtWidgets, getOpenFileName, getSaveFileName
import numpy as np
import matplotlib as mpl
from matplotlib import rcParams, rcParamsDefault
from matplotlib.legend import Legend
from matplotlib.rcsetup import (defaultParams, validate_float, validate_int, 
                                validate_color, validate_aspect)

=======
>>>>>>> 2705461c
try:
    from collections import OrderedDict
except ImportError:
    from ordereddict import OrderedDict

<<<<<<< HEAD
from nexusformat.nexus import (NeXusError, NXgroup, NXfield, NXattr, 
                               NXlink, NXlinkgroup, NXlinkfield,
                               NXroot, NXentry, NXdata, NXparameters, nxload,
                               nxgetcompression, nxsetcompression,
                               nxgetencoding, nxsetencoding,
                               nxgetlock, nxsetlock,
                               nxgetmaxsize, nxsetmaxsize, 
                               nxgetmemory, nxsetmemory,
                               nxgetrecursive, nxsetrecursive)

from .utils import (confirm_action, display_message, report_error, 
                    import_plugin, convertHTML, natural_sort, wrap, human_size,
                    timestamp, format_timestamp, restore_timestamp, get_color,
                    keep_data, fix_projection, modification_time, set_style)
from .widgets import (NXStack, NXScrollArea, NXCheckBox, NXComboBox, NXColorBox, 
                      NXPushButton, NXLabel, NXLineEdit,
                      NXDoubleSpinBox, NXSpinBox, NXpolygon)
=======
import numpy as np

from .pyqt import QtCore, QtGui, QtWidgets, getOpenFileName, getSaveFileName

from matplotlib import rcParams, rcParamsDefault
from matplotlib.legend import Legend
from matplotlib.rcsetup import (defaultParams, validate_aspect, validate_color,
                                validate_float, validate_int)

from nexusformat.nexus import (NeXusError, NXattr, NXdata, NXentry, NXfield,
                               NXgroup, NXlink, NXlinkfield, NXlinkgroup,
                               NXparameters, NXroot, nxgetcompression,
                               nxgetencoding, nxgetlock, nxgetmaxsize,
                               nxgetmemory, nxgetrecursive, nxload,
                               nxsetcompression, nxsetencoding, nxsetlock,
                               nxsetmaxsize, nxsetmemory, nxsetrecursive)

from .utils import (confirm_action, convertHTML, display_message,
                    fix_projection, format_timestamp, get_color, human_size,
                    import_plugin, keep_data, modification_time, natural_sort,
                    report_error, restore_timestamp, timestamp, wrap)
from .widgets import (NXCheckBox, NXColorBox, NXComboBox, NXDoubleSpinBox,
                      NXLabel, NXLineEdit, NXpolygon, NXPushButton,
                      NXScrollArea, NXSpinBox, NXStack)
>>>>>>> 2705461c


class NXWidget(QtWidgets.QWidget):
    """Customized widget for NeXpy widgets"""
 
    def __init__(self, parent=None):

        from .consoleapp import _mainwindow
        self.mainwindow = _mainwindow
        if parent is None:
            parent = self.mainwindow
        super(NXWidget, self).__init__(parent=parent)
        self.set_attributes()

    def set_attributes(self):
        self.treeview = self.mainwindow.treeview
        self.tree = self.treeview.tree
        self.plotview = self.mainwindow.plotview
        self.plotviews = self.mainwindow.plotviews
        self.active_plotview = self.mainwindow.active_plotview
        self.default_directory = self.mainwindow.default_directory
        self.import_file = None     # must define in subclass
        self.nexus_filter = ';;'.join((
             "NeXus Files (*.nxs *.nx5 *.h5 *.hdf *.hdf5)",
             "Any Files (*.* *)"))
        self.textbox = {}
        self.pushbutton = {}
        self.checkbox = {}
        self.radiobutton = {}
        self.radiogroup = []
        self.mainwindow.radiogroup = self.radiogroup
        self.confirm_action = confirm_action
        self.display_message = display_message
        self.report_error = report_error
        self.thread = None
        self.bold_font =  QtGui.QFont()
        self.bold_font.setBold(True)
        self.accepted = False

    def set_layout(self, *items, **opts):
        self.layout = QtWidgets.QVBoxLayout()
        for item in items:
            if isinstance(item, QtWidgets.QLayout):
                self.layout.addLayout(item)
            elif isinstance(item, QtWidgets.QWidget):
                self.layout.addWidget(item)
            elif item == 'stretch':
                self.layout.addStretch()
        spacing = opts.pop('spacing', 10)
        self.layout.setSpacing(spacing)
        self.setLayout(self.layout)
        return self.layout

    def make_layout(self, *items, **opts):
        vertical = opts.pop('vertical', False)
        align = opts.pop('align', 'center')
        spacing = opts.pop('spacing', 20)
        if vertical:
            layout = QtWidgets.QVBoxLayout()
        else:
            layout = QtWidgets.QHBoxLayout()
            if align == 'center' or align == 'right':
                layout.addStretch()
        for item in items:
            if isinstance(item, QtWidgets.QLayout):
                layout.addLayout(item)
            elif isinstance(item, QtWidgets.QWidget):
                layout.addWidget(item)
            elif item == 'stretch':
                layout.addStretch()
            elif isinstance(item, str):
                layout.addWidget(NXLabel(item))
        if not vertical:
            if align == 'center' or align == 'left':
                layout.addStretch()
        layout.setSpacing(spacing)
        return layout

    def add_layout(self, *items, stretch=False):
        for item in items:
            if isinstance(item, QtWidgets.QLayout):
                self.layout.addLayout(item)
            elif isinstance(item, QtWidgets.QWidget):
                self.layout.addWidget(item)
            elif isinstance(item, str):
                self.layout.addWidget(NXLabel(item))
        if stretch:
            self.layout.addStretch()

    def insert_layout(self, index, *items):
        for item in reversed(list(items)):
            if isinstance(item, QtWidgets.QLayout):
                self.layout.insertLayout(index, item)
            elif isinstance(item, QtWidgets.QWidget):
                self.layout.insertWidget(index, item)
            elif isinstance(item, str):
                self.layout.addWidget(NXLabel(item))

    def spacer(self, width=0, height=0):
        return QtWidgets.QSpacerItem(width, height)

    def widget(self, item):
        widget = QtWidgets.QWidget()
        widget.layout = QtWidgets.QVBoxLayout()
        if isinstance(item, QtWidgets.QLayout):
            widget.layout.addLayout(item)
        elif isinstance(item, QtWidgets.QWidget):
            widget.layout.addWidget(item)
        widget.setVisible(True)
        return widget

    def set_title(self, title):
        self.setWindowTitle(title)

    def close_layout(self, message=None, save=False, close=False):
        layout = QtWidgets.QHBoxLayout()
        self.status_message = NXLabel()
        if message:
            self.status_message.setText(message)
        layout.addWidget(self.status_message)
        layout.addStretch()
        layout.addWidget(self.close_buttons(save=save, close=close))
        return layout

    def action_buttons(self, *items):
        layout = QtWidgets.QHBoxLayout()
        layout.addStretch()
        for label, action in items:
             self.pushbutton[label] = NXPushButton(label, action)
             layout.addWidget(self.pushbutton[label])
             layout.addStretch()
        return layout

    def label(self, label):
        return NXLabel(str(label))

    def labels(self, *labels, **opts):
        if 'align' in opts:
            align = opts['align']
        else:
            align = 'center'
        layout = QtWidgets.QVBoxLayout()
        for label in labels:
            horizontal_layout = QtWidgets.QHBoxLayout()
            if align == 'center' or align == 'right':
                horizontal_layout.addStretch()
            label_widget = NXLabel(str(label))
            if 'header' in opts:
                label_widget.setFont(self.bold_font)        
            horizontal_layout.addWidget(label_widget)
            if align == 'center' or align == 'left':
                horizontal_layout.addStretch()
            layout.addLayout(horizontal_layout)
        return layout

    def textboxes(self, *items, **opts):
        if 'layout' in opts and opts['layout'] == 'horizontal':
            layout = QtWidgets.QHBoxLayout()
        else:
            layout = QtWidgets.QVBoxLayout()
        for item in items:
            label, value = item
            item_layout = QtWidgets.QHBoxLayout()
            label_box = NXLabel(label)
            self.textbox[label] = NXLineEdit(value)
            item_layout.addWidget(label_box)
            item_layout.addWidget(self.textbox[label])
            layout.addLayout(item_layout)
        return layout            
            
    def checkboxes(self, *items, **opts):
        if 'align' in opts:
            align = opts['align']
        else:
            align = 'center'
        if 'vertical' in opts and opts['vertical'] == True:
            layout = QtWidgets.QVBoxLayout()
        else:
            layout = QtWidgets.QHBoxLayout()
        if align != 'left':
            layout.addStretch()
        for label, text, checked in items:
            self.checkbox[label] = NXCheckBox(text)
            self.checkbox[label].setChecked(checked)
            layout.addWidget(self.checkbox[label])
            layout.addStretch()
        return layout

    def radiobuttons(self, *items, **opts):
        if 'align' in opts:
            align = opts['align']
        else:
            align = 'center'
        if 'vertical' in opts and opts['vertical'] == True:
            layout = QtWidgets.QVBoxLayout()
        else:
            layout = QtWidgets.QHBoxLayout()
        group = QtWidgets.QButtonGroup()
        self.radiogroup.append(group)
        if align != 'left':
            layout.addStretch()
        for label, text, checked in items:
             self.radiobutton[label] = QtWidgets.QRadioButton(text)
             self.radiobutton[label].setChecked(checked)
             layout.addWidget(self.radiobutton[label])
             layout.addStretch()
             group.addButton(self.radiobutton[label])
        return layout

    def filebox(self, text="Choose File", slot=None):
        """
        Creates a text box and button for selecting a file.
        """
        if slot:
            self.filebutton = NXPushButton(text, slot)
        else:
            self.filebutton =  NXPushButton(text, self.choose_file)
        self.filename = NXLineEdit(parent=self)
        self.filename.setMinimumWidth(300)
        filebox = QtWidgets.QHBoxLayout()
        filebox.addWidget(self.filebutton)
        filebox.addWidget(self.filename)
        return filebox
 
    def directorybox(self, text="Choose Directory", slot=None, default=True):
        """
        Creates a text box and button for selecting a directory.
        """
        if slot:
            self.directorybutton = NXPushButton(text, slot)
        else:
            self.directorybutton =  NXPushButton(text, self.choose_directory)
        self.directoryname = NXLineEdit(parent=self)
        self.directoryname.setMinimumWidth(300)
        default_directory = self.get_default_directory()
        if default and default_directory:
            self.directoryname.setText(default_directory)
        directorybox = QtWidgets.QHBoxLayout()
        directorybox.addWidget(self.directorybutton)
        directorybox.addWidget(self.directoryname)
        return directorybox

    def choose_file(self):
        """
        Opens a file dialog and sets the file text box to the chosen path.
        """
        dirname = self.get_default_directory(self.filename.text())
        filename = getOpenFileName(self, 'Open File', dirname)
        if os.path.exists(filename): # avoids problems if <Cancel> was selected
            dirname = os.path.dirname(filename)
            self.filename.setText(str(filename))
            self.set_default_directory(dirname)

    def get_filename(self):
        """
        Returns the selected file.
        """
        return self.filename.text()

    def choose_directory(self):
        """Opens a file dialog and sets the directory text box to the path."""
        dirname = self.get_default_directory()
        dirname = QtWidgets.QFileDialog.getExistingDirectory(self, 
                                                             'Choose Directory', 
                                                             dirname)
        if os.path.exists(dirname):  # avoids problems if <Cancel> was selected
            self.directoryname.setText(str(dirname))
            self.set_default_directory(dirname)

    def get_directory(self):
        """Return the selected directory."""
        return self.directoryname.text()
    
    def get_default_directory(self, suggestion=None):
        """Return the most recent default directory for open/save dialogs."""
        if suggestion is None or not os.path.exists(suggestion):
            suggestion = self.default_directory
        if os.path.exists(suggestion):
            if not os.path.isdir(suggestion):
                suggestion = os.path.dirname(suggestion)
        suggestion = os.path.abspath(suggestion)
        return suggestion
    
    def set_default_directory(self, suggestion):
        """Defines the default directory to use for open/save dialogs."""
        if os.path.exists(suggestion):
            if not os.path.isdir(suggestion):
                suggestion = os.path.dirname(suggestion)
            self.mainwindow.default_directory = self.default_directory = suggestion

    def get_filesindirectory(self, prefix='', extension='.*', directory=None):
        """
        Returns a list of files in the selected directory.
        
        The files are sorted using a natural sort algorithm that preserves the
        numeric order when a file name consists of text and index so that, e.g., 
        'data2.tif' comes before 'data10.tif'.
        """
        if directory:
            os.chdir(directory)
        else:
            os.chdir(self.get_directory())
        if not extension.startswith('.'):
            extension = '.'+extension
        from glob import glob
        filenames = glob(prefix+'*'+extension)
        return sorted(filenames,key=natural_sort)

    def select_box(self, choices, default=None, slot=None):
        box = NXComboBox()
        for choice in choices:
            box.addItem(choice)
        if default in choices:
            idx = box.findText(default)
            box.setCurrentIndex(idx)
        else:
            box.setCurrentIndex(0)
        if slot:
            box.currentIndexChanged.connect(slot)
        return box

    def select_root(self, slot=None, text='Select Root', other=False):
        layout = QtWidgets.QHBoxLayout()
        box = NXComboBox()
        roots = []
        for root in self.tree.NXroot:
            roots.append(root.nxname)
        if not roots:
            raise NeXusError("No files loaded in the NeXus tree")
        for root in sorted(roots):
            box.addItem(root)
        if not other:
            try:
                node = self.treeview.get_node()
                idx = box.findText(node.nxroot.nxname)
                if idx >= 0:
                    box.setCurrentIndex(idx)
            except Exception:
                box.setCurrentIndex(0)
        layout.addWidget(box)
        if slot:
            layout.addWidget(NXPushButton(text, slot))
        layout.addStretch()
        if not other:
            self.root_box = box
            self.root_layout = layout
        else:
            self.other_root_box = box
            self.other_root_layout = layout
        return layout

    @property
    def root(self):
        return self.tree[self.root_box.currentText()]

    @property
    def other_root(self):
        return self.tree[self.other_root_box.currentText()]

    def select_entry(self, slot=None, text='Select Entry', other=False):
        layout = QtWidgets.QHBoxLayout()
        box = NXComboBox()
        entries = []
        for root in self.tree.NXroot:
            for entry in root.NXentry:
                entries.append(root.nxname+'/'+entry.nxname)
        if not entries:
            raise NeXusError("No entries in the NeXus tree")
        for entry in sorted(entries):
            box.addItem(entry)
        if not other:
            try:
                node = self.treeview.get_node()
                idx = box.findText(node.nxroot.nxname+'/'+node.nxentry.nxname)
                if idx >= 0:
                    box.setCurrentIndex(idx)
            except Exception:
                box.setCurrentIndex(0)
        layout.addStretch()
        layout.addWidget(box)
        if slot:
            layout.addWidget(NXPushButton(text, slot))
        layout.addStretch()
        if not other:
            self.entry_box = box
            self.entry_layout = layout
        else:
            self.other_entry_box = box
            self.other_entry_layout = layout
        return layout

    @property
    def entry(self):
        return self.tree[self.entry_box.currentText()]

    @property
    def other_entry(self):
        return self.tree[self.other_entry_box.currentText()]

    def read_parameter(self, root, path):
        """
        Read the value from the NeXus path.
        
        It will return 'None' if the path is not valid.
        """
        try:
            value = root[path].nxdata
            if isinstance(value, np.ndarray) and value.size == 1:
                return np.float32(value)
            else:
                return value
        except NeXusError:
            return None

    def parameter_stack(self, parameters, width=None):
        """Initialize layouts containing a grid selection box and each grid."""
        return NXStack([p for p in parameters], 
                       [parameters[p].widget(header=False, width=width) 
                        for p in parameters])

    def hide_grid(self, grid):
        for row in range(grid.rowCount()):
            for column in range(grid.columnCount()):
                item = grid.itemAtPosition(row, column)
                if item is not None:
                    widget = item.widget()
                    if widget is not None:
                        widget.setVisible(False)

    def show_grid(self, grid):
        for row in range(grid.rowCount()):
            for column in range(grid.columnCount()):
                item = grid.itemAtPosition(row, column)
                if item is not None:
                    widget = item.widget()
                    if widget is not None:
                        widget.setVisible(True)

    def delete_grid(self, grid):
        for row in range(grid.rowCount()):
            for column in range(grid.columnCount()):
                item = grid.itemAtPosition(row, column)
                if item is not None:
                    widget = item.widget()
                    if widget is not None:
                        widget.setVisible(False)
                        grid.removeWidget(widget)
                        widget.deleteLater()
        grid.deleteLater()        

    def start_progress(self, limits):
        start, stop = limits
        if self.progress_bar:
            self.progress_bar.setVisible(True)
            self.progress_bar.setRange(start, stop)
            self.progress_bar.setValue(start)

    def update_progress(self, value=None):
        """
        Call the main QApplication.processEvents
        
        This ensures that GUI items like progress bars get updated
        """
        if self.progress_bar and value is not None:
            self.progress_bar.setValue(value)
        self.mainwindow._app.processEvents()

    def stop_progress(self):
        if self.progress_bar:
            self.progress_bar.setVisible(False)

    def progress_layout(self, save=False, close=False):
        layout = QtWidgets.QHBoxLayout()
        self.progress_bar = QtWidgets.QProgressBar()
        layout.addWidget(self.progress_bar)
        layout.addStretch()
        layout.addWidget(self.close_buttons(save=save, close=close))
        self.progress_bar.setVisible(False)
        return layout

    def get_node(self):
        """
        Return the node currently selected in the treeview
        """
        return self.treeview.get_node()

    def start_thread(self):
        if self.thread:
            self.stop_thread()
        self.thread = QtCore.QThread()
        return self.thread

    def stop_thread(self):
        if isinstance(self.thread, QtCore.QThread):
            self.thread.exit()
            self.thread.wait()
            self.thread.deleteLater()
        self.thread = None

    def update(self):
        pass

    def closeEvent(self, event):
        self.stop_thread()
        event.accept()
        

class NXDialog(QtWidgets.QDialog, NXWidget):
    """Base dialog class for NeXpy dialogs"""
    
    def __init__(self, parent=None, default=False):
        from .consoleapp import _mainwindow
        self.mainwindow = _mainwindow
        if parent is None:
            parent = self.mainwindow
        QtWidgets.QDialog.__init__(self, parent=parent)
        self.set_attributes()
        self.setAttribute(QtCore.Qt.WA_DeleteOnClose)
        self.setSizeGripEnabled(True)
        self.mainwindow.dialogs.append(self)
        if not default:
            self.installEventFilter(self)

    def __repr__(self):
        return 'NXDialog(' + self.__class__.__name__  + ')'
 
    def close_buttons(self, save=False, close=False):
        """
        Creates a box containing the standard Cancel and OK buttons.
        """
        self.close_box = QtWidgets.QDialogButtonBox(self)
        self.close_box.setOrientation(QtCore.Qt.Horizontal)
        if save:
            self.close_box.setStandardButtons(QtWidgets.QDialogButtonBox.Cancel|
                                              QtWidgets.QDialogButtonBox.Save)
        elif close:
            self.close_box.setStandardButtons(QtWidgets.QDialogButtonBox.Close)
        else:
            self.close_box.setStandardButtons(QtWidgets.QDialogButtonBox.Cancel|
                                              QtWidgets.QDialogButtonBox.Ok)
        self.close_box.accepted.connect(self.accept)
        self.close_box.rejected.connect(self.reject)
        return self.close_box

    buttonbox = close_buttons #For backward compatibility

    def eventFilter(self, widget, event):
        """Prevent closure of dialog when pressing [Return] or [Enter]"""
        if event.type() == QtCore.QEvent.KeyPress:
            key = event.key()
            if key == QtCore.Qt.Key_Return or key == QtCore.Qt.Key_Enter:
                event = QtGui.QKeyEvent(QtCore.QEvent.KeyPress, 
                                        QtCore.Qt.Key_Tab,
                                        QtCore.Qt.NoModifier)
                QtCore.QCoreApplication.postEvent(widget, event)
                return True
        return QtWidgets.QWidget.eventFilter(self, widget, event)

    def closeEvent(self, event):
        try:
            self.mainwindow.dialogs.remove(self)
        except Exception as error:
            pass
        event.accept()

    def accept(self):
        """
        Accepts the result.
        
        This usually needs to be subclassed in each dialog.
        """
        self.accepted = True
        if self in self.mainwindow.dialogs:
            self.mainwindow.dialogs.remove(self)
        QtWidgets.QDialog.accept(self)
        
    def reject(self):
        """
        Cancels the dialog without saving the result.
        """
        self.accepted = False
        if self in self.mainwindow.dialogs:
            self.mainwindow.dialogs.remove(self)
        QtWidgets.QDialog.reject(self)


BaseDialog = NXDialog
            

class NXPanel(NXDialog):

    def __init__(self, panel, title='title', tabs={}, close=True,
                 apply=True, reset=True, parent=None):
        super(NXPanel, self).__init__(parent=parent)
        self.tab_class = NXTab
        self.plotview_sort = False
        self.tabwidget = QtWidgets.QTabWidget(parent=self)
        self.tabwidget.currentChanged.connect(self.update)
        self.tabwidget.setElideMode(QtCore.Qt.ElideLeft)
        self.tabs = {}
        self.labels = {}        
        self.panel = panel
        self.title = title
        for label in tabs:
            self.tabs[label] = tabs[label]
            self.labels[tabs[label]] = label
        if close:
            self.set_layout(self.tabwidget, self.close_buttons(apply, reset))
        else:
            self.set_layout(self.tabwidget)
        self.set_title(title)

    def __repr__(self):
        return 'NXPanel("%s")' % self.panel

    def __contains__(self, label):
        """Implements 'k in d' test"""
        return label in self.tabs

    def close_buttons(self, apply=True, reset=True):
        """
        Creates a box containing the standard Apply, Reset and Close buttons.
        """
        box = QtWidgets.QDialogButtonBox(self)
        box.setOrientation(QtCore.Qt.Horizontal)
        if apply and reset:
            box.setStandardButtons(QtWidgets.QDialogButtonBox.Apply|
                                   QtWidgets.QDialogButtonBox.Reset|
                                   QtWidgets.QDialogButtonBox.Close)
        elif apply:
            box.setStandardButtons(QtWidgets.QDialogButtonBox.Apply|
                                   QtWidgets.QDialogButtonBox.Close)
        elif reset:
            box.setStandardButtons(QtWidgets.QDialogButtonBox.Reset|
                                   QtWidgets.QDialogButtonBox.Close)
        else:
            box.setStandardButtons(QtWidgets.QDialogButtonBox.Close)        
        box.setFocusPolicy(QtCore.Qt.NoFocus)
        if apply:
            self.apply_button = box.button(QtWidgets.QDialogButtonBox.Apply)
            self.apply_button.setFocusPolicy(QtCore.Qt.StrongFocus)
            self.apply_button.setDefault(True)
            self.apply_button.clicked.connect(self.apply)
        if reset:
            self.reset_button = box.button(QtWidgets.QDialogButtonBox.Reset)
            self.reset_button.setFocusPolicy(QtCore.Qt.StrongFocus)
            self.reset_button.clicked.connect(self.reset)
        self.close_button = box.button(QtWidgets.QDialogButtonBox.Close)
        self.close_button.setFocusPolicy(QtCore.Qt.StrongFocus)
        self.close_button.clicked.connect(self.close)
        self.close_box = box
        return self.close_box

    @property
    def tab(self):
        return self.tabwidget.currentWidget()

    @tab.setter
    def tab(self, label):
        self.tabwidget.setCurrentWidget(self.tabs[label])

    @property
    def count(self):
        return self.tabwidget.count()

    def tab_list(self):
        if self.plotview_sort:
            return [tab.tab_label for tab in 
                    sorted(self.labels, key=attrgetter('plotview.number'))]
        else:
            return sorted(self.tabs)

    def add(self, label, tab=None, idx=None):
        if label in self.tabs:
            raise NeXusError("'%s' already in %s" % (label, self.title))
        self.tabs[label] = tab
        self.labels[tab] = label
        tab.panel = self
        if idx is not None:
            self.tabwidget.insertTab(idx, tab, label)
        else:
            self.tabwidget.addTab(tab, label)
        self.tabwidget.setCurrentWidget(tab)
        self.tabwidget.tabBar().setTabToolTip(self.tabwidget.indexOf(tab), label)

    def remove(self, label):
        if label in self.tabs:
            removed_tab = self.tabs[label]
            if removed_tab.copybox:    
                for tab in [self.tabs[label] for label in self.tabs 
                            if self.tabs[label] is not removed_tab]:
                    if label in tab.copybox:
                        tab.copybox.remove(label)
                    if len(tab.copybox.items()) == 0:
                        tab.copywidget.setVisible(False)
            removed_tab.close()
            self.tabwidget.removeTab(self.tabwidget.indexOf(removed_tab))
            del self.labels[self.tabs[label]]
            del self.tabs[label]
            removed_tab.deleteLater()
        if self.count == 0:
            self.setVisible(False)

    def idx(self, label):
        if self.plotview_sort and label in self.plotviews:
            pv = self.plotviews[label]
            numbers = sorted([t.plotview.number for t in self.labels])
            return bisect.bisect_left(numbers, pv.number)
        else:
            return bisect.bisect_left(sorted(list(self.tabs)), label)

    def activate(self, label, *args, **kwargs):
        if label not in self.tabs:
            kwargs['parent'] = self
            tab = self.tab_class(label, *args, **kwargs)
            self.add(label, tab, idx=self.idx(label))
        else:
            self.tab = label
            self.tab.update()
        self.setVisible(True)
        self.raise_()
        self.activateWindow()

    def update(self):
        if self.count > 0:
            for tab in [self.tabs[label] for label in self.tabs 
                        if self.tabs[label] is not self.tab]:
                tab.setSizePolicy(QtWidgets.QSizePolicy.Ignored, 
                                  QtWidgets.QSizePolicy.Ignored)
            self.tab.setSizePolicy(QtWidgets.QSizePolicy.Preferred,
                                   QtWidgets.QSizePolicy.Preferred)
            self.mainwindow._app.processEvents()
            self.adjustSize()

    def copy(self):
        self.tab.copy()

    def reset(self):
        self.tab.reset()

    def apply(self):
        self.tab.apply()

    def cleanup(self):
        try:
            if self.count > 0:
                for tab in self.tabs:
                    self.tabs[tab].close()
        except Exception:
            pass
        try:
            if self.panel in self.mainwindow.panels:
                del self.mainwindow.panels[self.panel]
        except Exception:
            pass
        try:
            if self.panel in self.plotviews:
                self.plotviews[self.panel].close()
        except Exception:
            pass
        try:
            if self in self.mainwindow.dialogs:
                self.mainwindow.dialogs.remove(self)
        except Exception:
            pass

    def closeEvent(self, event):
        self.cleanup()
        event.accept()

    def is_running(self):
        try:
            return self.count >= 0
        except RuntimeError as error:
            return False

    def close(self):
        try:
            if self.count > 0:
                self.remove(self.labels[self.tab])
            if self.count == 0:
                super(NXPanel, self).close()
        except RuntimeError:
            self.cleanup()
            try:
                super(NXPanel, self).close()
            except Exception:
                pass


class NXTab(NXWidget):
    """Subclass of NXWidget for use as the main widget in a tab."""

    def __init__(self, label, parent=None):
        super(NXTab, self).__init__(parent=parent)
        self._tab_label = label
        if parent:
            self.panel = parent
            self.tabs = parent.tabs
            self.labels = parent.labels
        else:
            self.panel = None
            self.tabs = {}
            self.labels = {}
        self.copybox = None

    def __repr__(self):
        return self.__class__.__name__ + '("' + self.tab_label + '")'

    @property
    def index(self):
        if self.panel:
            return self.panel.tabwidget.indexOf(self)
        else:
            return None

    @property
    def tab_label(self):
        return self._tab_label

    @tab_label.setter
    def tab_label(self, value):
        if self.panel:
            old_label = self.tab_label
            self._tab_label = str(value)
            self.panel.tabwidget.setTabText(self.index, self._tab_label)
            self.panel.labels[self] = self._tab_label
            self.panel.tabs[self._tab_label] = self
            del self.panel.tabs[old_label]

    def copy_layout(self, text="Copy", sync=None):
        self.copywidget = QtWidgets.QWidget()
        copylayout = QtWidgets.QHBoxLayout()
        self.copybox = NXComboBox()
        self.copy_button = NXPushButton(text, self.copy, self)
        copylayout.addStretch()
        copylayout.addWidget(self.copybox)
        copylayout.addWidget(self.copy_button)
        if sync:
            copylayout.addLayout(self.checkboxes(('sync', sync, False)))
        copylayout.addStretch()
        self.copywidget.setLayout(copylayout)
        self.copywidget.setVisible(False)
        return self.copywidget    

    def update(self):
        pass

    def copy(self):
        pass

    def sort_copybox(self):
        if self.copybox:
            selected = self.copybox.selected
            tabs = self.copybox.items()
            self.copybox.clear()
            for tab in [tab for tab in self.panel.tab_list() if tab in tabs]:
                self.copybox.add(tab)
            if selected in self.copybox:
                self.copybox.select(selected)


class GridParameters(OrderedDict):
    """
    A dictionary of parameters to be entered in a dialog box grid.

    All keys must be strings, and valid Python symbol names, and all values
    must be of class GridParameter.
    """
    def __init__(self, **kwds):
        super(GridParameters, self).__init__(self)
        self.result = None
        self.status_layout = None
        self.update(**kwds)

    def __setitem__(self, key, value):
        if value is not None and not isinstance(value, GridParameter):
            raise ValueError("'%s' is not a GridParameter" % value)
        OrderedDict.__setitem__(self, key, value)
        value.name = key

    def add(self, name, value=None, label=None, vary=None, slot=None,
            color=False, spinbox=None):
        """
        Convenience function for adding a Parameter:

        Example
        -------
        p = GridParameters()
        p.add(name, value=XX, ...)

        is equivalent to:
        p[name] = GridParameter(name=name, value=XX, ....
        """
        self.__setitem__(name, GridParameter(value=value, name=name, 
                                             label=label, vary=vary, 
                                             slot=slot, color=color,
                                             spinbox=spinbox))

    def grid(self, header=True, title=None, width=None):
        grid = QtWidgets.QGridLayout()
        grid.setSpacing(2)
        if isinstance(header, list) or isinstance(header, tuple):
            headers = header
            header = True
        else:
            headers = ['Parameter', 'Value', 'Fit?']
        row = 0
        if title:
            title_label = NXLabel(title, bold=True, align='center')
            grid.addWidget(title_label, row, 0, 1, 2)
            row += 1
        if header:
            parameter_label = NXLabel(headers[0], bold=True, align='center')
            grid.addWidget(parameter_label, 0, 0)
            value_label = NXLabel(headers[1], bold=True, align='center')
            grid.addWidget(value_label, row, 1)
            row += 1
        vary = False
        for p in self.values():
            grid.addWidget(p.label, row, 0)
            if p.colorbox:
                grid.addWidget(p.colorbox, row, 1, QtCore.Qt.AlignHCenter)
            else:
                grid.addWidget(p.box, row, 1, QtCore.Qt.AlignHCenter)
            if width:
                if p.colorbox:
                    p.colorbox.setFixedWidth(width)
                else:
                    p.box.setFixedWidth(width)
            if p.vary is not None:
                grid.addWidget(p.checkbox, row, 2, QtCore.Qt.AlignHCenter)
                vary = True
            row += 1
        if header and vary:
            fit_label = NXLabel(headers[2], bold=True)
            grid.addWidget(fit_label, 0, 2, QtCore.Qt.AlignHCenter)
        self.grid_layout = grid
        return grid

    def widget(self, header=True, title=None, width=None):
        w = QtWidgets.QWidget()
        layout = QtWidgets.QVBoxLayout()
        layout.addLayout(self.grid(header=header, title=title, width=width))
        layout.addStretch()
        w.setLayout(layout)
        return w

    def hide_grid(self):
        grid = self.grid_layout
        for row in range(grid.rowCount()):
            for column in range(grid.columnCount()):
                item = grid.itemAtPosition(row, column)
                if item is not None:
                    widget = item.widget()
                    if widget is not None:
                        widget.setVisible(False)

    def show_grid(self):
        grid = self.grid_layout
        for row in range(grid.rowCount()):
            for column in range(grid.columnCount()):
                item = grid.itemAtPosition(row, column)
                if item is not None:
                    widget = item.widget()
                    if widget is not None:
                        widget.setVisible(True)

    def delete_grid(self):
        grid = self.grid_layout
        for row in range(grid.rowCount()):
            for column in range(grid.columnCount()):
                item = grid.itemAtPosition(row, column)
                if item is not None:
                    widget = item.widget()
                    if widget is not None:
                        widget.setVisible(False)
                        grid.removeWidget(widget)
                        widget.deleteLater()           

    def set_parameters(self):
        from lmfit import Parameter, Parameters
        self.lmfit_parameters = Parameters()
        for p in [p for p in self if self[p].vary]:
            self.lmfit_parameters[p] = Parameter(self[p].name, self[p].value)

    def get_parameters(self, parameters):
        for p in parameters:
            self[p].value = parameters[p].value

    def refine_parameters(self, residuals, **opts):
        from lmfit import fit_report, minimize
        self.set_parameters()
        if self.status_layout:
            self.status_message.setText('Fitting...')
        self.result = minimize(residuals, self.lmfit_parameters, **opts)
        self.fit_report = self.result.message+'\n'+fit_report(self.result)
        if self.status_layout:
            self.status_message.setText(self.result.message)
        self.get_parameters(self.result.params)

    def report_layout(self):
        layout = QtWidgets.QHBoxLayout()
        self.status_message = NXLabel()
        if self.result is None:
            self.status_message.setText('Waiting to refine')
        else:
            self.status_message.setText(self.result.message)
        layout.addWidget(self.status_message)
        layout.addStretch()
        layout.addWidget(NXPushButton('Show Report', self.show_report))
        self.status_layout = layout
        return layout
        
    def show_report(self):
        if self.result is None:
            return
        message_box = QtWidgets.QMessageBox()
        message_box.setText("Fit Results")
        message_box.setInformativeText(self.fit_report)
        message_box.setStandardButtons(QtWidgets.QMessageBox.Ok)
        spacer = QtWidgets.QSpacerItem(500, 0, 
                                   QtWidgets.QSizePolicy.Minimum, 
                                   QtWidgets.QSizePolicy.Expanding)
        layout = message_box.layout()
        layout.addItem(spacer, layout.rowCount(), 0, 1, layout.columnCount())
        message_box.exec_()

    def restore_parameters(self):
        for p in [p for p in self if self[p].vary]:
            self[p].value = self[p].init_value

    def save(self):
        for p in self:
            self[p].save()


class GridParameter(object):
    """
    A Parameter is an object to be set in a dialog box grid.
    """
    def __init__(self, name=None, value=None, label=None, vary=None, slot=None,
                 color=False, spinbox=False):
        """
        Parameters
        ----------
        name : str, optional
            Name of the parameter.
        value : float, optional
            Numerical Parameter value or NXfield containing the initial value
        label : str, optional
            Label used in the dialog box.
        vary : bool or None, optional
            Whether the Parameter is fixed during a fit. 
        slot : function or None, optional
            Function to be called when the parameter is changed.
        color : bool, optional
            Whether the field contains a color value, default False.
        spinbox : bool, optional
            Whether the field should be a spin box, default False.
        """
        self.name = name
        self._value = value
        if isinstance(value, list) or isinstance(value, tuple):
            self.colorbox = None
            self.box = NXComboBox()
            for v in value:
                self.box.addItem(str(v))
            if slot is not None:
                self.box.currentIndexChanged.connect(slot)
        else:
            if color:
                if value == 'auto':
                    value = None
                self.colorbox = NXColorBox(value)
                self.box = self.colorbox.textbox
            elif spinbox:
                self.box = NXDoubleSpinBox(slot=slot) 
                self.colorbox = None              
            else:
                self.box = NXLineEdit(align='right', slot=slot)
                self.colorbox = None
            if value is not None:
                self.box.blockSignals(True)
                if isinstance(value, NXfield):
                    if value.shape == () or value.shape == (1,):
                        self.field = value
                        self.value = self.field.nxvalue
                    else:
                        raise NeXusError(
                            "Cannot set a grid parameter to an array")
                else:
                    self.field = None
                    self.value = value
                self.box.blockSignals(False)
        self.init_value = self.value
        if vary is not None:
            self.checkbox = NXCheckBox()
            self.vary = vary
        else:
            self.checkbox = self.vary = None
        self.label = NXLabel(label)

    def set(self, value=None, vary=None):
        """
        Set or update Parameter attributes.

        Parameters
        ----------
        value : float, optional
            Numerical Parameter value.
        vary : bool, optional
            Whether the Parameter is fixed during a fit.
        """
        if value is not None:
            self._val = value
        if vary is not None:
            self.vary = vary

    def __repr__(self):
        s = []
        if self.name is not None:
            s.append("'%s'" % self.name)
        sval = repr(self.value)
        s.append(sval)
        return "<GridParameter %s>" % ', '.join(s)

    def save(self):
        if isinstance(self.field, NXfield):
            self.field.nxdata = np.array(self.value).astype(self.field.dtype)

    @property
    def value(self):
        if isinstance(self.box, NXComboBox):
            return self.box.currentText()
        elif isinstance(self.box, NXDoubleSpinBox):
            return self.box.value()
        else:
            _value = self.box.text()
            try:
                return np.array(_value).astype(self.field.dtype).item()
            except AttributeError:
                try:
                    return float(_value)
                except ValueError:
                    return _value

    @value.setter
    def value(self, value):
        self._value = value
        if value is not None:
            if isinstance(self.box, NXComboBox):
                idx = self.box.findText(value)
                if idx >= 0:
                    self.box.setCurrentIndex(idx)
            elif isinstance(self.box, NXDoubleSpinBox):
                self.box.setValue(value)
            else:
                if isinstance(value, NXfield):
                    value = value.nxdata
                if isinstance(value, str):
                    self.box.setText(value)
                else:
                    try:
                        self.box.setText('%.6g' % value)
                    except TypeError:
                        self.box.setText(str(value))
            if self.colorbox:
                self.colorbox.update_color()

    @property
    def vary(self):
        if self.checkbox is not None:
            return self.checkbox.isChecked()
        else:
            return None

    @vary.setter
    def vary(self, value):
        if self.checkbox is not None:
            if value:
                self.checkbox.setCheckState(QtCore.Qt.Checked)
            else:
                self.checkbox.setCheckState(QtCore.Qt.Unchecked)

    def disable(self, vary=None):
        if vary is not None:
            self.vary = vary
        self.checkbox.setEnabled(False)

    def enable(self, vary=None):
        if vary is not None:
            self.vary = vary
        self.checkbox.setEnabled(True)


class NewDialog(NXDialog):
    """Dialog to produce a new workspace in the tree view."""

    def __init__(self, parent=None):

        super(NewDialog, self).__init__(parent=parent)

        self.names = GridParameters()
        self.names.add('root', self.tree.get_new_name(), 'Workspace', None)
        self.names.add('entry', 'entry', 'Entry', True)

        self.set_layout(self.names.grid(header=None), 
                        self.close_layout(save=True))

    def accept(self):
        root = self.names['root'].value
        entry = self.names['entry'].value
        if self.names['entry'].vary:
            self.tree[root] = NXroot(NXentry(name=entry))
            self.treeview.select_node(self.tree[root][entry])
        else:
            self.tree[root] = NXroot()
            self.treeview.select_node(self.tree[root])
        dir = os.path.join(self.mainwindow.backup_dir, timestamp())
        os.mkdir(dir)
        fname = os.path.join(dir, root+'_backup.nxs')
        self.tree[root].save(fname, 'w')
        self.treeview.update()
        logging.info("New workspace '%s' created" % root)
        self.mainwindow.settings.set('backups', fname)
        self.mainwindow.settings.set('session', fname)
        self.mainwindow.settings.save()
        super(NewDialog, self).accept()


class DirectoryDialog(NXDialog):
    """Dialog to select files in a directory to be opened."""

    def __init__(self, files, directory=None, parent=None):

        super(DirectoryDialog, self).__init__(parent=parent)

        self.directory = directory
        self.prefix_box = NXLineEdit()
        self.prefix_box.textChanged.connect(self.select_prefix)
        prefix_layout = self.make_layout(NXLabel('Prefix'), 
                                         self.prefix_box)
        grid = QtWidgets.QGridLayout()
        items = []
        for i, f in enumerate(files):
            self.checkbox[f] = NXCheckBox(checked=True)
            grid.addWidget(NXLabel(f), i, 0)
            grid.addWidget(self.checkbox[f], i, 1)
        scroll_widget = NXWidget()
        scroll_widget.set_layout(grid)
        scroll_area = NXScrollArea(scroll_widget)
        self.set_layout(prefix_layout, scroll_area, self.close_layout())
        self.prefix_box.setFocus()

    @property
    def files(self):
        return [f for f in self.checkbox if self.checkbox[f].isChecked()]

    def select_prefix(self):
        prefix = self.prefix_box.text()
        for f in self.checkbox:
            if f.startswith(prefix):
                self.checkbox[f].setChecked(True)
            else:
                self.checkbox[f].setChecked(False)

    def accept(self):
        for i, f in enumerate(self.files):
            fname = os.path.join(self.directory, f)
            if i == 0:
                self.mainwindow.load_file(fname, wait=1)
            else:
                self.mainwindow.load_file(fname, wait=1, recent=False)
        self.treeview.select_top()
        super(DirectoryDialog, self).accept()

 
class PlotDialog(NXDialog):
    """Dialog to plot arbitrary NeXus data in one or two dimensions"""
 
    def __init__(self, node, parent=None, lines=False):

        super(PlotDialog, self).__init__(parent=parent)
 
        if isinstance(node, NXfield):
            self.group = node.nxgroup
            signal_name = node.nxname
        else:
            self.group = node
            signal_name = None
        
        try:
            self.default_axes = [axis.nxname for axis in self.group.nxaxes]
        except Exception:
            self.default_axes = []

        self.signal_combo =  NXComboBox() 
        for node in self.group.values():
            if isinstance(node, NXfield) and node.is_plottable():
                self.signal_combo.addItem(node.nxname)
        if self.signal_combo.count() == 0:
            raise NeXusError("No plottable field in group")
        if signal_name:
            idx = self.signal_combo.findText(signal_name)
            if idx >= 0:
                self.signal_combo.setCurrentIndex(idx)
            else:
                signal_name = None
        self.signal_combo.currentIndexChanged.connect(self.choose_signal)
 
        self.grid = QtWidgets.QGridLayout()
        self.grid.setSpacing(10)
        self.grid.addWidget(NXLabel('Signal :'), 0, 0)
        self.grid.addWidget(self.signal_combo, 0, 1)
        self.choose_signal()

        self.set_layout(self.grid, 
                        self.checkboxes(('lines', 'Plot Lines', lines),
                                        ('over', 'Plot Over', False)),
                        self.close_buttons())
        if self.ndim != 1:
            self.checkbox['lines'].setVisible(False)
            self.checkbox['over'].setVisible(False)
        elif self.plotview.ndim != 1:
            self.checkbox['over'].setVisible(False)
            self.checkbox['over'].setEnabled(False)
            
        self.set_title("Plot NeXus Data")


    @property
    def signal(self):
        _signal = self.group[self.signal_combo.currentText()]
        if isinstance(_signal, NXlink) and _signal._filename is None:
            return _signal.nxlink
        else:
            return _signal

    @property
    def signal_path(self):
        signal = self.group[self.signal_combo.currentText()]
        if signal.nxroot.nxclass == "NXroot":
            return signal.nxroot.nxname + signal.nxpath
        else:
            return signal.nxpath

    @property
    def ndim(self):
        return self.signal.ndim

    def choose_signal(self):
        row = 0
        self.axis_boxes = {}
        for axis in range(self.ndim):
            row += 1
            self.grid.addWidget(NXLabel("Axis %s: " % axis), row, 0)
            self.axis_boxes[axis] = self.axis_box(axis)
            self.grid.addWidget(self.axis_boxes[axis], row, 1)
        while row < self.grid.rowCount() - 1:
            self.remove_axis(row)
            row += 1 

    def axis_box(self, axis):
        box = NXComboBox()
        axes = []
        for node in self.group.values():
            if isinstance(node, NXfield) and node is not self.signal:
                if self.check_axis(node, axis):
                    axes.append(node.nxname)
                    box.addItem(node.nxname)
        if box.count() > 0:
            box.insertSeparator(0)
        box.insertItem(0,'NXfield index')
        try:
            if self.default_axes[axis] in axes:
                box.setCurrentIndex(box.findText(self.default_axes[axis]))
            else:
                box.setCurrentIndex(0)
        except Exception:
            box.setCurrentIndex(0)
        return box

    def remove_axis(self, axis):
        row = axis + 1
        for column in range(2):
            item = self.grid.itemAtPosition(row, column)
            if item is not None:
                widget = item.widget()
                if widget is not None:
                    widget.setVisible(False)
                    self.grid.removeWidget(widget)
                    widget.deleteLater()           

    def check_axis(self, node, axis):
        if isinstance(node, NXgroup) or node.ndim > 1:
            return False
        axis_len = self.signal.shape[axis]
        if node.ndim == 0:
            node_len = 1
        else:
            node_len = node.shape[0]
        if node_len == axis_len or node_len == axis_len+1:
            return True
        else:
            return False

    def get_axis(self, axis):
        def plot_axis(axis):
            return NXfield(axis.nxvalue, name=axis.nxname, attrs=axis.attrs) 
        axis_name = self.axis_boxes[axis].currentText()
        if axis_name == 'NXfield index':
            return NXfield(range(self.signal.shape[axis]), 
                           name='Axis%s' % axis)
        else:
            return plot_axis(self.group[axis_name])

    def get_axes(self):
        axes = [self.get_axis(axis) for axis in range(self.ndim)]
        names = [axis.nxname for axis in axes]
        if len(names) != len(set(names)):
            raise NeXusError("Duplicate axes selected")
        return axes

    def accept(self):
        try:
            kwargs = {}
            if self.ndim == 1:
                if self.checkbox['lines'].isChecked():
                    kwargs['marker'] = 'None'
                    kwargs['linestyle'] = '-'
                else:
                    kwargs['marker'] = 'o'
                kwargs['over'] = self.checkbox['over'].isChecked()
            data = NXdata(self.signal, self.get_axes(), 
                          title=self.signal_path)
            data.attrs['signal_path'] = self.signal_path
            data.plot(**kwargs)
            super(PlotDialog, self).accept()
        except NeXusError as error:
            report_error("Plotting data", error)

    
class PlotScalarDialog(NXDialog):
    """Dialog to plot scalar values against values in another tree."""
 
    def __init__(self, node, parent=None, **kwargs):

        super(PlotScalarDialog, self).__init__(parent=parent)
        self.setAttribute(QtCore.Qt.WA_DeleteOnClose, True)
 
        if isinstance(node, NXfield):
            self.node = node
            self.group = node.nxgroup
        
        self.signal_combo =  NXComboBox()
        signals = [s for s in self.group if self.group[s].size == 1 and 
                                            self.group[s].is_numeric()]
        if len(signals) == 0:
            raise NeXusError("No numeric scalars in group")
        self.signal_combo.add(*signals)
        if node.nxname in self.signal_combo:
            self.signal_combo.select(node.nxname)

        self.set_layout(self.make_layout(self.signal_combo), 
                        self.textboxes(('Scan', '')), 
                        self.action_buttons(('Select Scan', self.select_scan),
                                            ('Select Files', self.select_files)),
                        self.checkboxes(('lines', 'Plot Lines', False),
                                        ('over', 'Plot Over', False)),
                        self.action_buttons(('Plot', self.plot_scan),
                                            ('Save', self.save_scan)),
                        self.close_layout())

        self.set_title("Plot NeXus Field")
        self.kwargs = kwargs
        self.file_box = None
        self.scan_files = None
        self.scan_values = None

    def select_scan(self):
        scan_axis = self.treeview.node
        if not isinstance(scan_axis, NXfield):
            display_message("Scan Panel", "Scan axis must be a NXfield")
        elif scan_axis.shape != () and scan_axis.shape != (1,):
            display_message("Scan Panel", "Scan axis must be a scalar")
        else:
            self.textbox['Scan'].setText(self.treeview.node.nxpath)

    def select_files(self):
        if self.file_box in self.mainwindow.dialogs:
            try:
                self.file_box.close()
            except Exception:
                pass
        self.file_box = NXDialog(parent=self)
        self.file_box.setWindowTitle('Select Files')
        self.file_box.setMinimumWidth(300)
        self.prefix_box = NXLineEdit()
        self.prefix_box.textChanged.connect(self.select_prefix)
        prefix_layout = self.make_layout(NXLabel('Prefix'), self.prefix_box)
        self.scroll_area = NXScrollArea()
        self.files = GridParameters()
        i = 0
        for name in sorted(self.tree, key=natural_sort):
            root = self.tree[name]
            if self.data_path in root:
                i += 1
                if self.scan_path:
                    self.files.add(name, root[self.scan_path], name, True)
                else:
                    self.files.add(name, i, name, True)
                    self.files[name].checkbox.stateChanged.connect(self.update_files)
        self.file_grid = self.files.grid(header=('File', self.scan_header, ''))
        self.scroll_widget = NXWidget()
        self.scroll_widget.set_layout(self.make_layout(self.file_grid))
        self.scroll_area.setWidget(self.scroll_widget)
        self.file_box.set_layout(prefix_layout, self.scroll_area, 
                                 self.file_box.close_layout())
        self.file_box.close_box.accepted.connect(self.choose_files)
        self.file_box.show()

    def select_prefix(self):
        prefix = self.prefix_box.text()
        self.files = GridParameters()
        i = 0
        for name in [n for n in sorted(self.tree, key=natural_sort)
                     if n.startswith(prefix)]:
            root = self.tree[name]
            if self.data_path in root:
                i += 1
                if self.scan_path:
                    self.files.add(name, root[self.scan_path], name, True)
                else:
                    self.files.add(name, i, name, True)
                    self.files[name].checkbox.stateChanged.connect(self.update_files)
        self.file_grid = self.files.grid(header=('File', self.scan_header, ''))
        self.scroll_widget.deleteLater()
        self.scroll_widget = NXWidget()
        self.scroll_widget.set_layout(self.make_layout(self.file_grid))
        self.scroll_area.setWidget(self.scroll_widget)

    def update_files(self):
        if self.scan_variable is None:
            i = 0
            for f in self.files:
                if self.files[f].vary:
                    i += 1
                    self.files[f].value = i
                else:
                    self.files[f].value = ''

    @property
    def data_path(self):
        return self.group[self.signal_combo.selected].nxpath

    @property
    def scan_path(self):
        return self.textbox['Scan'].text()

    @property
    def scan_variable(self):
        if self.scan_path and self.scan_path in self.group.nxroot:
            return self.group.nxroot[self.scan_path]
        else:
            return None

    @property
    def scan_header(self):
        try:
            return self.scan_variable.nxname.capitalize()
        except AttributeError:
            return 'Variable'

    def scan_axis(self):
        if self.scan_values is None:
            raise NeXusError("Files not selected")
        _values = self.scan_values
        if self.scan_variable is not None:
            _variable = self.scan_variable
            _axis = NXfield(_values, dtype=_variable.dtype, 
                            name=_variable.nxname)
            if 'long_name' in _variable.attrs:
                _axis.attrs['long_name'] = _variable.attrs['long_name']
            if 'units' in _variable.attrs:
                _axis.attrs['units'] = _variable.attrs['units']
        else:
            _axis = NXfield(_values, name='file_index', long_name='File Index')
        return _axis
 
    def choose_files(self):
        try:
            self.scan_files = [self.tree[self.files[f].name] for f in self.files 
                               if self.files[f].vary]
            self.scan_values = [self.files[f].value for f in self.files 
                                if self.files[f].vary]
        except Exception as error:
            raise NeXusError("Files not selected")

    def get_scan(self):
        signal = self.group[self.data_path]
        axis = self.scan_axis()
        shape = [len(axis)]
        field = NXfield(shape=shape, dtype=signal.dtype, name=signal.nxname)
        for i, f in enumerate(self.scan_files):
            try:
                field[i] = f[self.data_path]
            except Exception as error:
                raise NeXusError("Cannot read '%s'" % f)
            field[i] = f[self.data_path]
        return NXdata(field, axis, title=self.data_path)

    def plot_scan(self):
        try:
            opts = {}
            if self.checkbox['lines'].isChecked():
                opts['marker'] = 'None'
                opts['linestyle'] = '-'
            opts['over'] = self.checkbox['over'].isChecked()
            self.get_scan().plot(**opts)
        except NeXusError as error:
            report_error("Plotting Scan", error)

    def save_scan(self):
        try:
            keep_data(self.get_scan())
        except NeXusError as error:
            report_error("Saving Scan", error)

    def close(self):
        try:
            self.file_box.close()
        except Exception:
            pass
        super(PlotScalarDialog, self).close()


class ExportDialog(NXDialog):

    def __init__(self, node, parent=None):

        super(ExportDialog, self).__init__(parent=parent)
 
        self.tabwidget = QtWidgets.QTabWidget(parent=self)
        self.tabwidget.setElideMode(QtCore.Qt.ElideLeft)

        self.data = node
        if self.data.ndim == 1 and node.nxsignal is not None:
            self.x = node.nxaxes[0]
            self.y = node.nxsignal
            self.e = node.nxerrors
            if self.x.shape[0] > self.y.shape[0]:
                self.x = node.nxaxes[0].centers()
            self.fields = [f for f in [self.x, self.y, self.e] if f is not None]
            names = [f.nxname for f in self.fields]

            delimiters = ['Tab', 'Space', 'Comma', 'Colon', 'Semicolon']
            self.text_options = GridParameters()
            self.text_options.add('delimiter', delimiters, 'Delimiter')

            text_grid = self.text_options.grid(header=False)
            text_grid.setSpacing(10)
            
            text_layout = self.make_layout(text_grid,
                                    self.checkboxes(
                                        ('title', 'Title', True),
                                        ('header', 'Headers', True),
                                        ('errors', 'Errors', True),
                                        ('fields', 'All Fields', True)),
                                    vertical=True)
            if self.e is None:
                self.checkbox['errors'].setChecked(False)
                self.checkbox['errors'].setVisible(False)
            self.all_fields = []
            for field in [f for f in self.data.NXfield 
                          if f.nxname not in names and f.shape == self.y.shape]:
                self.all_fields.append(field)
            if self.all_fields == []:
                self.checkbox['fields'].setChecked(False)
                self.checkbox['fields'].setVisible(False)
            else:
                self.all_fields = self.fields + self.all_fields

            self.text_tab = NXWidget(parent=self.tabwidget)
            self.text_tab.set_layout(text_layout)

        self.nexus_options = GridParameters()
        self.nexus_options.add('entry', 'entry', 'Name of Entry', True)
        self.nexus_options.add('data', self.data.nxname, 'Name of Data')
        
        nexus_grid = self.nexus_options.grid(header=None)
        nexus_grid.setSpacing(10)

        self.nexus_tab = NXWidget(parent=self.tabwidget)
        self.nexus_tab.set_layout(nexus_grid)

        self.tabwidget.addTab(self.nexus_tab, 'NeXus File')
        if self.data.ndim == 1:
            self.tabwidget.addTab(self.text_tab, 'Text File')
        self.tabwidget.setCurrentWidget(self.nexus_tab)

        self.set_layout(self.tabwidget, self.close_buttons(save=True))

        self.set_title('Exporting Data')

    @property
    def header(self):
        return self.checkbox['header'].isChecked()

    @property
    def title(self):
        return self.checkbox['title'].isChecked()

    @property
    def errors(self):
        return self.checkbox['errors'].isChecked()

    @property
    def export_fields(self):
        if self.checkbox['fields'].isChecked():
            return self.all_fields
        else:
            return self.fields

    @property
    def delimiter(self):
        delimiter = self.text_options['delimiter'].value
        if delimiter == 'Tab':
            return '\\t'.encode('utf8').decode('unicode_escape')
        elif delimiter == 'Space':
            return ' '
        elif delimiter == 'Comma':
            return ','
        elif delimiter == 'Colon':
            return ':'
        elif delimiter == 'Semicolon':
            return ';'

    @property
    def name(self):
        return self.nexus_options['data'].value

    def accept(self):
        if self.tabwidget.currentWidget() is self.nexus_tab:
            fname = getSaveFileName(self, "Choose a Filename", 
                                    self.data.nxname+'.nxs',
                                    self.mainwindow.file_filter)
            if fname:
                self.set_default_directory(os.path.dirname(fname))
            else:
                super(ExportDialog, self).reject()
                return
            entry = self.nexus_options['entry'].value
            if self.nexus_options['entry'].vary:
                root = NXroot(NXentry(name=entry))
                root[entry][self.name] = self.data
            else:
                root = NXroot()
                root[self.name] = self.data
            root.save(fname, 'w')
        else:
            fname = getSaveFileName(self, "Choose a Filename", 
                                    self.data.nxname+'.txt')
            if fname:
                self.set_default_directory(os.path.dirname(fname))
            else:
                super(ExportDialog, self).reject()
                return
            header = ''
            if self.title:
                header += self.data.nxtitle
                if self.header:
                    header += '\n'
            if self.header:
                header += self.delimiter.join([f.nxname 
                                               for f in self.export_fields])
            output = np.array(self.export_fields).T.astype(str)
            output[output=='%s'%np.nan] = ''
            np.savetxt(fname, output, header=header, delimiter=self.delimiter,
                       comments='', fmt='%s')

        logging.info("Data saved as '%s'" % fname)
        super(ExportDialog, self).accept()


class PreferencesDialog(NXDialog):

    def __init__(self, parent=None):
        super(PreferencesDialog, self).__init__(parent=parent, default=True)
        self.parameters = GridParameters()
        self.parameters.add('memory', nxgetmemory(), 'Memory Limit (MB)')
        self.parameters.add('maxsize', nxgetmaxsize(), 'Array Size Limit')
        self.parameters.add('compression', nxgetcompression(), 
                            'Compression Filter')
        self.parameters.add('encoding', nxgetencoding(), 'Text Encoding')
        self.parameters.add('lock', nxgetlock(), 'Lock Timeout (s)')
        self.parameters.add('recursive', ['True', 'False'], 'File Recursion')
        self.parameters['recursive'].value = str(nxgetrecursive())
        styles = ['default', 'publication'] + sorted(
            style for style in mpl.style.available if style != 'publication')
        self.parameters.add('style', styles, 'Plot Style')
        self.parameters['style'].value = self.mainwindow.settings.get(
                                                        'preferences', 'style')
        self.set_layout(self.parameters.grid(), 
                        self.action_buttons(('Save As Default', 
                                            self.save_default)),
                        self.close_layout(save=True))
        self.set_title('NeXpy Preferences')

    def save_default(self):
        self.set_preferences()
        self.mainwindow.settings.set('preferences', 'memory', nxgetmemory())
        self.mainwindow.settings.set('preferences', 'maxsize', nxgetmaxsize())
        self.mainwindow.settings.set('preferences', 'compression', 
                                     nxgetcompression())
        self.mainwindow.settings.set('preferences', 'encoding', nxgetencoding())
        self.mainwindow.settings.set('preferences', 'lock', nxgetlock())
        self.mainwindow.settings.set('preferences', 'recursive', 
                                     nxgetrecursive())
        self.mainwindow.settings.set('preferences', 'style', 
                                     self.parameters['style'].value)
        self.mainwindow.settings.save()

    def set_preferences(self):
        nxsetmemory(self.parameters['memory'].value)
        nxsetmaxsize(self.parameters['maxsize'].value)
        nxsetcompression(self.parameters['compression'].value)
        nxsetencoding(self.parameters['encoding'].value)
        nxsetlock(self.parameters['lock'].value)
        nxsetrecursive(self.parameters['recursive'].value)
        set_style(self.parameters['style'].value)

    def accept(self):
        self.set_preferences()
        super(PreferencesDialog, self).accept()


class CustomizeDialog(NXPanel):

    def __init__(self, parent=None):
        super(CustomizeDialog, self).__init__('Customize', 
                                              title='Customize Panel', 
                                              parent=parent)
        self.tab_class = CustomizeTab
        self.plotview_sort = True


class CustomizeTab(NXTab):

    legend_location = {v: k for k, v in Legend.codes.items()}            

    def __init__(self, label, parent=None):
        super(CustomizeTab, self).__init__(label, parent=parent)

        from .plotview import linestyles, markers
        self.markers, self.linestyles = markers, linestyles

        self.plotview = self.active_plotview

        self.parameters = {}
        pl = self.parameters['labels'] = GridParameters()
        pl.add('title', self.plotview.title, 'Title')
        pl['title'].box.setMinimumWidth(200)
        pl['title'].box.setAlignment(QtCore.Qt.AlignLeft)
        pl.add('xlabel', self.plotview.xaxis.label, 'X-Axis Label')
        pl['xlabel'].box.setMinimumWidth(200)
        pl['xlabel'].box.setAlignment(QtCore.Qt.AlignLeft)
        pl.add('ylabel', self.plotview.yaxis.label, 'Y-Axis Label')
        pl['ylabel'].box.setMinimumWidth(200)
        pl['ylabel'].box.setAlignment(QtCore.Qt.AlignLeft)
        if self.plotview.image is not None:
            pi = self.parameters['image'] = self.image_parameters()
            self.update_image_parameters()
            self.set_layout(pl.grid(header=False),
                            pi.grid(header=False))
        else:
            pp = {}   
            self.plots = self.plotview.plots       
            for plot in self.plots:
                label = self.plot_label(plot)
                pp[label] = self.parameters[label] = self.plot_parameters(plot)
            self.plot_stack = self.parameter_stack(pp)
            for plot in self.plots:
                self.update_plot_parameters(plot)
            self.legend_order = self.get_legend_order()
            pg = self.parameters['legend'] = GridParameters()
            pg.add('legend', ['None'] + [key.title() for key in Legend.codes], 
                   'Legend')
            pg.add('label', ['Full Path', 'Name Only'], 'Label')
            self.update_legend_parameters()
            self.set_layout(pl.grid(header=False),
                           self.plot_stack,
                           pg.grid(header=False))
        self.parameters['labels']['title'].box.setFocus()

    def plot_label(self, plot):
        return str(plot) + ': ' + self.plots[plot]['label']

    def label_plot(self, label):
        return int(label[:label.index(':')])

    def update(self):
        self.update_labels()
        if self.plotview.image is not None:
            self.update_image_parameters()
        else:
            self.plots = self.plotview.plots
            for plot in self.plots:
                if plot in [self.label_plot(p) for p in self.parameters
                            if p not in ['labels', 'legend']]:
                    continue
                label = self.plot_label(plot)
                if label not in self.parameters:
                    pp = self.parameters[label] = self.plot_parameters(plot)
                    self.plot_stack.add(label, pp.widget(header=False))
                self.update_plot_parameters(plot)
            self.legend_order = self.get_legend_order()
            for label in [l for l in self.parameters 
                          if l not in ['labels', 'legend']]:
                if self.label_plot(label) not in self.plots:
                    del self.parameters[label]
                    self.plot_stack.remove(label)

    def update_labels(self):
        pl = self.parameters['labels']
        pl['title'].value = self.plotview.title
        pl['xlabel'].value = self.plotview.xaxis.label
        pl['ylabel'].value = self.plotview.yaxis.label

    def image_parameters(self):
        parameters = GridParameters()
        parameters.add('aspect', self.plotview._aspect, 'Aspect Ratio')
        parameters.add('skew', self.plotview._skew_angle, 'Skew Angle')
        parameters.add('grid', ['On', 'Off'], 'Grid')
        parameters.add('gridcolor', get_color(self.plotview._gridcolor), 
                       'Grid Color', color=True)
        parameters.add('gridstyle', list(self.linestyles.values()), 
                       'Grid Style')
        parameters.add('minorticks', ['On', 'Off'], 'Minor Ticks')
        parameters.add('cb_minorticks', ['On', 'Off'], 'Color Bar Minor Ticks')
        parameters.add('badcolor', 
                       get_color(self.plotview.image.cmap.get_bad()),
                       'Bad Color', color=True)
        parameters.grid(title='Image Parameters', header=False, width=125)
        return parameters

    def update_image_parameters(self):
        p = self.parameters['image']
        p['aspect'].value = self.plotview._aspect
        p['skew'].value = self.plotview._skew_angle
        if self.plotview._skew_angle is None:
            p['skew'].value = 90.0
        if self.plotview._grid:
            p['grid'].value = 'On'
        else:
            p['grid'].value = 'Off'
        p['gridcolor'].value = get_color(self.plotview._gridcolor)
        p['gridstyle'].value = self.linestyles[self.plotview._gridstyle]
        if self.plotview._minorticks:
            p['minorticks'].value = 'On'
        else:
            p['minorticks'].value = 'Off'
        if self.plotview._cb_minorticks:
            p['cb_minorticks'].value = 'On'
        else:
            p['cb_minorticks'].value = 'Off'
        p['badcolor'].value = get_color(self.plotview.image.cmap.get_bad())

    def plot_parameters(self, plot):
        p = self.plots[plot]
        parameters = GridParameters()
        parameters.add('legend_label', p['legend_label'], 'Label')
        parameters.add('legend', ['Yes', 'No'], 'Add to Legend')
        parameters.add('legend_order', p['legend_order'], 'Legend Order', 
                       slot=self.update_legend_order)
        parameters.add('color', p['color'], 'Color', color=True)
        parameters.add('linestyle', list(self.linestyles.values()), 
                       'Line Style')
        parameters.add('linewidth', p['linewidth'], 'Line Width')
        parameters.add('marker', list(self.markers.values()), 'Marker')
        parameters.add('markerstyle', ['filled', 'open'], 'Marker Style')
        parameters.add('markersize', p['markersize'], 'Marker Size')
        parameters.add('zorder', p['zorder'], 'Z-Order')
        parameters.add('scale', 1.0, 'Scale', slot=self.scale_plot,
                       spinbox=True)
        parameters['scale'].box.setSingleStep(0.01)
        parameters.add('offset', 0.0, 'Offset', slot=self.scale_plot,
                       spinbox=True)
        parameters['offset'].box.setSingleStep(10)
        parameters['offset'].box.setMinimum(-parameters['offset'].box.maximum())
        parameters.grid(title='Plot Parameters', header=False, width=125)
        return parameters

    def update_plot_parameters(self, plot):
        self.block_signals(True)
        label = self.plot_label(plot)
        p, pp = self.plots[plot], self.parameters[label]
        pp['legend_label'].value = p['legend_label']
        if p['show_legend']:
            pp['legend'].value = 'Yes'
        else:
            pp['legend'].value = 'No'
        pp['legend_order'].value = p['legend_order']
        pp['color'].value = p['color']
        if p['smooth_line']:
            pp['linestyle'].value = self.linestyles[p['smooth_linestyle']]
        else:
            pp['linestyle'].value = self.linestyles[p['linestyle']]
        pp['linewidth'].value = p['linewidth']
        pp['marker'].value = self.markers[p['marker']]
        pp['markerstyle'].value = p['markerstyle']
        pp['markersize'].value = p['markersize']
        pp['zorder'].value = p['zorder']
        pp['scale'].value = p['scale']
        pp['offset'].value = p['offset']
        self.block_signals(False)

    def scale_plot(self):
        plot = self.label_plot(self.plot_stack.box.selected)
        label = self.plot_label(plot)
        scale = self.parameters[label]['scale'].value
        if scale == self.parameters[label]['scale'].box.maximum():
            self.parameters[label]['scale'].box.setMaximum(10*scale)
        self.parameters[label]['scale'].box.setSingleStep(scale/100.0)
        offset = self.parameters[label]['offset'].value
        if offset == self.parameters[label]['offset'].box.maximum():
            self.parameters[label]['offset'].box.setMaximum(10*abs(offset))
        self.parameters[label]['offset'].box.setMinimum(
            -self.parameters[label]['offset'].box.maximum()) 
        self.parameters[label]['offset'].box.setSingleStep(
            max(abs(offset)/100.0, 1))
        y = self.plotview.plots[plot]['y']
        self.plotview.plots[plot]['plot'].set_ydata((y * scale) + offset)
        self.plotview.draw()

    def update_legend_parameters(self):
        p = self.parameters['legend']
        if self.plotview.ax.get_legend() and not self.is_empty_legend():
            _loc = self.plotview.ax.get_legend()._loc
            if _loc in self.legend_location:
                p['legend'].value = self.legend_location[_loc].title()
            else:
                p['legend'].value = 'Best'
        else:
            p['legend'].value = 'None'
        if self.plotview._nameonly == True:
            p['label'].value = 'Name Only'
        else:
            p['label'].value = 'Full Path'

    def is_empty_legend(self):
        labels = [self.plot_label(plot) for plot in self.plots]
        return 'Yes' not in [self.parameters[label]['legend'].value 
                             for label in labels]

    def get_legend_order(self):
        order = []
        for plot in self.plots:
            label = self.plot_label(plot)
            order.append(int(self.parameters[label]['legend_order'].value - 1))        
        return order

    def plot_index(self, plot):
        return list(self.plots).index(plot)

    def update_legend_order(self):
        current_label = self.plot_stack.box.selected
        current_plot = self.label_plot(current_label)
        current_order = self.legend_order[self.plot_index(current_plot)]
        order = self.legend_order
        try:
            new_order = int(
                self.parameters[current_label]['legend_order'].value - 1)
            if new_order == current_order:
                return
            elif new_order < 0 or new_order >= len(self.plots):
                raise ValueError
        except Exception:
            self.parameters[current_label]['legend_order'].value = (
                current_order + 1)
            return
        self.block_signals(True)
        for plot in [p for p in self.plots if p != current_plot]:
            label = self.plot_label(plot)
            order = int(self.parameters[label]['legend_order'].value - 1)
            if (new_order > current_order and order > current_order and
                order <= new_order):
                self.parameters[label]['legend_order'].value = order
            elif (new_order < current_order and order < current_order and
                  order >= new_order):
                self.parameters[label]['legend_order'].value = order + 2
        self.block_signals(False)
        self.legend_order = self.get_legend_order()

    def set_legend(self):
        legend_location = self.parameters['legend']['legend'].value.lower()
        label_selection = self.parameters['legend']['label'].value
        if label_selection == 'Full Path':
            _nameonly = False
        else:
            _nameonly = True
        if legend_location == 'none' or self.is_empty_legend():
            self.plotview.remove_legend()
        else:
            handles, labels = [], []
            for plot in self.plots:
                label = self.plot_label(plot)
                if self.parameters[label]['legend'].value == 'Yes':
                    handles.append(self.plots[plot]['plot'])
                    labels.append(self.plots[plot]['legend_label'])
            order = self.get_legend_order()
            self.plotview.legend(list(zip(*sorted(zip(order,handles))))[1],
                                 list(zip(*sorted(zip(order,labels))))[1], 
                                 nameonly=_nameonly, loc=legend_location)

    def block_signals(self, block=True):
        for p in [parameter for parameter in self.parameters if 
                  parameter not in ['labels', 'legend']]:
            self.parameters[p]['legend_order'].box.blockSignals(block)                

    def reset(self):
        self.update()

    def apply(self):
        pl = self.parameters['labels']
        self.plotview.title = pl['title'].value
        self.plotview.ax.set_title(self.plotview.title)
        self.plotview.xaxis.label = pl['xlabel'].value
        self.plotview.ax.set_xlabel(self.plotview.xaxis.label)
        self.plotview.yaxis.label = pl['ylabel'].value
        self.plotview.ax.set_ylabel(self.plotview.yaxis.label)
        if self.plotview.image is not None:
            pi = self.parameters['image']
            try:
                self.plotview._aspect = validate_aspect(pi['aspect'].value)
            except ValueError:
                pi['aspect'].value = self.plotview._aspect
            try:
                _skew_angle = validate_float(pi['skew'].value)
            except ValueError:
                pi['skew'].value = self.plotview.skew
            if pi['grid'].value == 'On':
                self.plotview._grid = True
            else:
                self.plotview._grid = False
            self.plotview._gridcolor = pi['gridcolor'].value
            self.plotview._gridstyle = [k for k, v in self.linestyles.items()
                                        if v == pi['gridstyle'].value][0]
            self.plotview.image.cmap.set_bad(pi['badcolor'].value)
            #reset in case plotview.aspect changed by plotview.skew            
            self.plotview.skew = _skew_angle
            self.plotview.aspect = self.plotview._aspect
            if pi['cb_minorticks'].value == 'On':
                self.plotview.cb_minorticks_on()
            else:
                self.plotview.cb_minorticks_off()
            if pi['minorticks'].value == 'On':
                self.plotview.minorticks_on()
                if self.plotview._grid:
                    self.plotview.grid(True, minor=True)
                else:
                    self.plotview.grid(False)
            else:
                self.plotview.minorticks_off()
                if self.plotview._grid:
                    self.plotview.grid(True, minor=False)
                else:
                    self.plotview.grid(False)
        else:
            
            for plot in self.plots:
                label = self.plot_label(plot)
                p, pp = self.plots[plot], self.parameters[label]
                p['legend_label'] = pp['legend_label'].value
                if pp['legend'].value == 'Yes':
                    p['show_legend'] = True
                else:
                    p['show_legend'] = False
                p['legend_order'] = int(pp['legend_order'].value) - 1
                p['color'] = pp['color'].value
                p['plot'].set_color(p['color'])
                linestyle = [k for k, v in self.linestyles.items()
                             if v == pp['linestyle'].value][0]
                p['linewidth'] = pp['linewidth'].value
                p['plot'].set_linestyle(linestyle)
                p['plot'].set_linewidth(p['linewidth'])
                marker = [k for k, v in self.markers.items()
                          if v == pp['marker'].value][0]
                p['marker'] = marker
                p['plot'].set_marker(marker)
                p['markersize'] = pp['markersize'].value
                p['plot'].set_markersize(p['markersize'])
                p['markerstyle'] = pp['markerstyle'].value
                if p['markerstyle'] == 'open':
                    p['plot'].set_markerfacecolor('#ffffff')
                else:
                    p['plot'].set_markerfacecolor(p['color'])
                p['plot'].set_markeredgecolor(p['color'])
                p['zorder'] = pp['zorder'].value
                p['plot'].set_zorder(p['zorder'])
                p['scale'] = pp['scale'].value
                p['offset'] = pp['offset'].value
                if p['smooth_line']:
                    if linestyle == 'None':
                        p['smooth_linestyle'] = '-'
                    else:
                        p['smooth_linestyle'] = linestyle
                    p['smooth_line'].set_color(p['color'])
                    p['smooth_line'].set_linewidth(p['linewidth'])
                else:
                    p['linestyle'] = linestyle
            self.set_legend()
            for plot in self.plots:
                p = self.plots[plot]
                if p['smooth_line']:
                    p['plot'].set_linestyle('None')
                    p['smooth_line'].set_linestyle(p['smooth_linestyle'])
        self.update()
        self.plotview.draw()


class ProjectionDialog(NXPanel):
    """Dialog to set plot window limits"""
 
    def __init__(self, parent=None):
        super(ProjectionDialog, self).__init__('Projection', 
                                               title='Projection Panel', 
                                               apply=False, parent=parent)
        self.tab_class = ProjectionTab
        self.plotview_sort = True

    
class ProjectionTab(NXTab):
    """Tab to set plot window limits"""
 
    def __init__(self, label, parent=None):

        super(ProjectionTab, self).__init__(label, parent=parent)

        self.plotview = self.active_plotview
        self.ndim = self.plotview.ndim

        self.xlabel, self.xbox = self.label('X-Axis'), NXComboBox(self.set_xaxis)
        self.ylabel, self.ybox = self.label('Y-Axis'), NXComboBox(self.set_yaxis)
        axis_layout = self.make_layout(self.xlabel, self.xbox, 
                                       self.ylabel, self.ybox)
                                       
        self.set_axes()

        grid = QtWidgets.QGridLayout()
        grid.setSpacing(10)
        headers = ['Axis', 'Minimum', 'Maximum', 'Lock']
        width = [50, 100, 100, 25]
        column = 0
        for header in headers:
            label = NXLabel(header, bold=True, align='center')
            grid.addWidget(label, 0, column)
            grid.setColumnMinimumWidth(column, width[column])
            column += 1

        row = 0
        self.minbox = {}
        self.maxbox = {}
        self.lockbox = {}
        for axis in range(self.ndim):
            row += 1
            self.minbox[axis] = NXSpinBox(self.set_limits)
            self.maxbox[axis] = NXSpinBox(self.set_limits)
            self.lockbox[axis] = NXCheckBox(slot=self.set_lock)
            grid.addWidget(self.label(self.plotview.axis[axis].name), row, 0)
            grid.addWidget(self.minbox[axis], row, 1)
            grid.addWidget(self.maxbox[axis], row, 2)
            grid.addWidget(self.lockbox[axis], row, 3,
                           alignment=QtCore.Qt.AlignHCenter)

        row += 1
        self.save_button = NXPushButton("Save", self.save_projection, self)
        grid.addWidget(self.save_button, row, 1)
        self.plot_button = NXPushButton("Plot", self.plot_projection, self)
        grid.addWidget(self.plot_button, row, 2)
        self.overbox = NXCheckBox()
        if self.ndim > 1 or self.plot is None or self.plot.ndim > 1:
            self.overbox.setVisible(False)
        grid.addWidget(self.overbox, row, 3, alignment=QtCore.Qt.AlignHCenter)

        row += 1
        self.mask_button = NXPushButton("Mask", self.mask_data, self)
        grid.addWidget(self.mask_button, row, 1)
        self.unmask_button = NXPushButton("Unmask", self.unmask_data, self)
        grid.addWidget(self.unmask_button, row, 2)

        self.set_layout(axis_layout, grid, 
                        self.checkboxes(("sum", "Sum Projections", False),
                                        ("lines", "Plot Lines", False),
                                        ("hide", "Hide Limits", False)),
                        self.copy_layout("Copy Limits"))
        self.checkbox["hide"].stateChanged.connect(self.hide_rectangle)

        self.initialize()
        self._rectangle = None
        self.xbox.setFocus()

    def initialize(self):
        for axis in range(self.ndim):
            self.minbox[axis].data = self.maxbox[axis].data = \
                self.plotview.axis[axis].centers
            self.minbox[axis].setMaximum(self.minbox[axis].data.size-1)
            self.maxbox[axis].setMaximum(self.maxbox[axis].data.size-1)
            self.minbox[axis].diff = self.maxbox[axis].diff = None
            self.block_signals(True)
            self.minbox[axis].setValue(self.plotview.axis[axis].lo)
            self.maxbox[axis].setValue(self.plotview.axis[axis].hi)
            self.block_signals(False)

        self.copywidget.setVisible(False)
        for tab in [self.tabs[label] for label in self.tabs 
                    if self.tabs[label] is not self]:
            if self.plotview.ndim == tab.plotview.ndim:
                self.copywidget.setVisible(True)
                self.copybox.add(self.labels[tab])
                tab.copybox.add(self.tab_label)
                if not tab.copywidget.isVisible():
                    tab.copywidget.setVisible(True)

    def get_axes(self):
        return self.plotview.xtab.get_axes()

    def set_axes(self):
        axes = self.get_axes()
        self.xbox.clear()
        self.xbox.add(*axes)
        self.xbox.select(self.plotview.xaxis.name)
        if self.ndim <= 2:
            self.ylabel.setVisible(False)
            self.ybox.setVisible(False)
        else:
            self.ylabel.setVisible(True)
            self.ybox.setVisible(True)
            self.ybox.clear()
            axes.insert(0,'None')
            self.ybox.add(*axes)
            self.ybox.select(self.plotview.yaxis.name)

    @property
    def xaxis(self):
        return self.xbox.currentText()

    def set_xaxis(self):
        if self.xaxis == self.yaxis:
            self.ybox.select('None')
        self.update_overbox()

    @property
    def yaxis(self):
        if self.ndim <= 2:
            return 'None'
        else:
            return self.ybox.selected
        self.update_overbox()

    def set_yaxis(self):
        if self.yaxis == self.xaxis:
            for idx in range(self.xbox.count()):
                if self.xbox.itemText(idx) != self.yaxis:
                    self.xbox.setCurrentIndex(idx)
                    break
        if self.yaxis == 'None' and self.plot and self.plot.ndim == 1:
            self.overbox.setVisible(True)
        else:
            self.overbox.setChecked(False)
            self.overbox.setVisible(False)

    def set_limits(self):
        self.block_signals(True)
        for axis in range(self.ndim):
            if self.lockbox[axis].isChecked():
                min_value = self.maxbox[axis].value() - self.maxbox[axis].diff
                self.minbox[axis].setValue(min_value)
            elif self.minbox[axis].value() > self.maxbox[axis].value():
                self.maxbox[axis].setValue(self.minbox[axis].value())
        self.block_signals(False)
        self.draw_rectangle()

    def get_limits(self, axis=None):
        def get_indices(minbox, maxbox):
            start, stop = minbox.index, maxbox.index+1
            if minbox.reversed:
                start, stop = len(maxbox.data)-stop, len(minbox.data)-start
            return start, stop
        if axis:
            return get_indices(self.minbox[axis], self.maxbox[axis])
        else:
            return [get_indices(self.minbox[axis], self.maxbox[axis]) 
                    for axis in range(self.ndim)]

    def set_lock(self):
        for axis in range(self.ndim):
            if self.lockbox[axis].isChecked():
                lo, hi = self.minbox[axis].value(), self.maxbox[axis].value()
                self.minbox[axis].diff = self.maxbox[axis].diff = max(hi - lo, 
                                                                      0.0)
                self.minbox[axis].setDisabled(True)
            else:
                self.minbox[axis].diff = self.maxbox[axis].diff = None
                self.minbox[axis].setDisabled(False)

    @property
    def summed(self):
        try:
            return self.checkbox["sum"].isChecked()
        except:
            return False

    @summed.setter
    def summed(self, value):
        self.checkbox["sum"].setChecked(value)

    @property
    def lines(self):
        try:
            return self.checkbox["lines"].isChecked()
        except:
            return False

    @lines.setter
    def lines(self, value):
        self.checkbox["lines"].setChecked(value)

    @property
    def over(self):
        return self.overbox.isChecked()

    @over.setter
    def over(self, value):
        self.overbox.setVisible(True)
        self.overbox.setChecked(value)

    def get_projection(self):
        x = self.get_axes().index(self.xaxis)
        if self.yaxis == 'None':
            axes = [x]
        else:
            y = self.get_axes().index(self.yaxis)
            axes = [y, x]
        limits = self.get_limits()
        shape = self.plotview.data.nxsignal.shape
        if (len(shape)-len(limits) > 0 and 
            len(shape)-len(limits) == shape.count(1)):
            axes, limits = fix_projection(shape, axes, limits)
        elif any([limits[axis][1]-limits[axis][0]<=1 for axis in axes]):
            raise NeXusError("One of the projection axes has zero range")
        if self.plotview.rgb_image:
            limits.append((None, None))
        return axes, limits

    def save_projection(self):
        try:
            axes, limits = self.get_projection()
            keep_data(self.plotview.data.project(axes, limits, 
                                                 summed=self.summed))
        except NeXusError as error:
            report_error("Saving Projection", error)

    def plot_projection(self):
        try:
            axes, limits = self.get_projection()
            if self.plot:
                plotview = self.plot
            else:
                from .plotview import NXPlotView
                plotview = NXPlotView('Projection')
                self.over = False
            if self.lines:
                fmt = '-'
            else:
                fmt = 'o'
            plotview.plot(self.plotview.data.project(axes, limits, 
                                                     summed=self.summed),
                          over=self.over, fmt=fmt)
            self.update_overbox()
            if plotview.ndim > 1:
                plotview.logv = self.plotview.logv
                plotview.cmap = self.plotview.cmap
                plotview.interpolation = self.plotview.interpolation
            plotview.make_active()
            plotview.raise_()
        except NeXusError as error:
            report_error("Plotting Projection", error)

    @property
    def plot(self):
        if 'Projection' in self.plotviews:
            return self.plotviews['Projection']
        else:
            return None

    def mask_data(self):
        try:
            limits = tuple(slice(x,y) for x,y in self.get_limits())
            self.plotview.data.nxsignal[limits] = np.ma.masked
            self.plotview.replot_data()
        except NeXusError as error:
            report_error("Masking Data", error)

    def unmask_data(self):
        try:
            limits = tuple(slice(x,y) for x,y in self.get_limits())
            self.plotview.data.nxsignal.mask[limits] = np.ma.nomask
            if not self.plotview.data.nxsignal.mask.any():
                self.plotview.data.mask = np.ma.nomask
            self.plotview.replot_data()
        except NeXusError as error:
            report_error("Masking Data", error)

    def block_signals(self, block=True):
        for axis in range(self.ndim):
            self.minbox[axis].blockSignals(block)
            self.maxbox[axis].blockSignals(block)

    @property
    def rectangle(self):
        if self._rectangle not in self.plotview.ax.patches:
            self._rectangle = NXpolygon(self.get_rectangle(), closed=True,
                                        plotview=self.plotview).shape
            self._rectangle.set_edgecolor(self.plotview._gridcolor)
            self._rectangle.set_facecolor('none')
            self._rectangle.set_linestyle('dashed')
            self._rectangle.set_linewidth(2)
        return self._rectangle

    def get_rectangle(self):
        xp = self.plotview.xaxis.dim
        yp = self.plotview.yaxis.dim
        x0 = self.minbox[xp].minBoundaryValue(self.minbox[xp].index)
        x1 = self.maxbox[xp].maxBoundaryValue(self.maxbox[xp].index)
        y0 = self.minbox[yp].minBoundaryValue(self.minbox[yp].index)
        y1 = self.maxbox[yp].maxBoundaryValue(self.maxbox[yp].index)
        xy = [(x0,y0), (x0,y1), (x1,y1), (x1,y0)]
        if self.plotview.skew is not None:
            return [self.plotview.transform(_x, _y) for _x,_y in xy]
        else:
            return xy

    def draw_rectangle(self):
        self.rectangle.set_xy(self.get_rectangle())
        self.plotview.draw()

    def rectangle_visible(self):
        return not self.checkbox["hide"].isChecked()

    def hide_rectangle(self):
        if self.checkbox["hide"].isChecked():
            self.rectangle.set_visible(False)
        else:
            self.rectangle.set_visible(True)
        self.plotview.draw()

    def update_overbox(self):
        if 'Projection' in self.plotviews:
            ndim = self.plotviews['Projection'].ndim
        else:
            ndim = 0
        for tab in self.labels:
            if ndim == 1 and tab.yaxis == 'None':
                tab.overbox.setVisible(True)
            else:
                tab.overbox.setVisible(False)
                tab.overbox.setChecked(False)

    def update(self):
        self.block_signals(True)
        for axis in range(self.ndim):
            lo, hi = self.plotview.axis[axis].get_limits()
            minbox, maxbox = self.minbox[axis], self.maxbox[axis]
            ilo, ihi = minbox.indexFromValue(lo), maxbox.indexFromValue(hi)
            if (self.plotview.axis[axis] is self.plotview.xaxis or 
                   self.plotview.axis[axis] is self.plotview.yaxis):
                ilo = ilo + 1
                ihi = max(ilo, ihi-1)
                if lo > minbox.value():
                    minbox.setValue(minbox.valueFromIndex(ilo))
                if  hi < maxbox.value():
                    maxbox.setValue(maxbox.valueFromIndex(ihi))
        self.block_signals(False)
        self.draw_rectangle()
        self.sort_copybox()

    def copy(self):
        self.block_signals(True)
        tab = self.tabs[self.copybox.selected]
        for axis in range(self.ndim):
            self.minbox[axis].setValue(tab.minbox[axis].value())
            self.maxbox[axis].setValue(tab.maxbox[axis].value())
            self.lockbox[axis].setCheckState(tab.lockbox[axis].checkState())
        self.summed = tab.summed
        self.lines = tab.lines
        self.xbox.select(tab.xbox.selected)
        self.ybox.select(tab.ybox.selected)
        self.block_signals(False)
        self.draw_rectangle()
        self.update_overbox()             

    def reset(self):
        self.block_signals(True)
        for axis in range(self.ndim):
            if (self.plotview.axis[axis] is self.plotview.xaxis or 
                   self.plotview.axis[axis] is self.plotview.yaxis):
                self.minbox[axis].setValue(self.minbox[axis].data.min())
                self.maxbox[axis].setValue(self.maxbox[axis].data.max())
            else:
                lo, hi = self.plotview.axis[axis].get_limits()
                minbox, maxbox = self.minbox[axis], self.maxbox[axis]
                ilo, ihi = minbox.indexFromValue(lo), maxbox.indexFromValue(hi)
                minbox.setValue(minbox.valueFromIndex(ilo))
                maxbox.setValue(maxbox.valueFromIndex(ihi))
        self.block_signals(False)
        self.update()

    def close(self):
        try:
            if self._rectangle:
                self._rectangle.remove()
            self.plotview.draw()
        except Exception:
            pass

class LimitDialog(NXPanel):
    """Dialog to set plot window limits"""
 
    def __init__(self, parent=None):
        super(LimitDialog, self).__init__('Limits', title='Limits Panel', 
                                          parent=parent)
        self.tab_class = LimitTab
        self.plotview_sort = True

    
class LimitTab(NXTab):
    """Tab to set plot window limits"""

    def __init__(self, label, parent=None):

        super(LimitTab, self).__init__(label, parent=parent)

        self.plotview = self.active_plotview
        self.ndim = self.plotview.ndim
        
        if self.ndim > 1:
            self.xlabel, self.xbox = self.label('X-Axis'), NXComboBox(self.set_xaxis)
            self.ylabel, self.ybox = self.label('Y-Axis'), NXComboBox(self.set_yaxis)
            axis_layout = self.make_layout(self.xlabel, self.xbox, 
                          self.ylabel, self.ybox)                                     
            self.set_axes()
        else:
            axis_layout = None

        grid = QtWidgets.QGridLayout()
        grid.setSpacing(10)
        headers = ['Axis', 'Minimum', 'Maximum', 'Lock']
        width = [50, 100, 100, 25]
        column = 0
        for header in headers:
            label = NXLabel(header, bold=True, align='center')
            grid.addWidget(label, 0, column)
            grid.setColumnMinimumWidth(column, width[column])
            column += 1

        row = 0
        self.minbox = {}
        self.maxbox = {}
        self.lockbox = {}
        for axis in range(self.ndim):
            row += 1
            self.minbox[axis] = NXSpinBox(self.set_limits)
            self.maxbox[axis] = NXSpinBox(self.set_limits)
            self.lockbox[axis] = NXCheckBox(slot=self.set_lock)
            grid.addWidget(self.label(self.plotview.axis[axis].name), row, 0)
            grid.addWidget(self.minbox[axis], row, 1)
            grid.addWidget(self.maxbox[axis], row, 2)
            grid.addWidget(self.lockbox[axis], row, 3,
                           alignment=QtCore.Qt.AlignHCenter)

        row += 1
        self.minbox['signal'] = NXDoubleSpinBox()
        self.maxbox['signal'] = NXDoubleSpinBox()
        grid.addWidget(self.label(self.plotview.axis['signal'].name), row, 0)
        grid.addWidget(self.minbox['signal'], row, 1)
        grid.addWidget(self.maxbox['signal'], row, 2)

        self.parameters = GridParameters()
        figure_size = self.plotview.figure.get_size_inches()
        xsize, ysize = figure_size[0], figure_size[1]
        self.parameters.add('xsize', xsize, 'Figure Size (H)')
        self.parameters.add('ysize', ysize, 'Figure Size (V)')
        if self.tab_label == 'Main':
            self.parameters['xsize'].box.setEnabled(False)
            self.parameters['ysize'].box.setEnabled(False)
        self.set_layout(axis_layout, grid, 
                        self.parameters.grid(header=False), 
                        self.copy_layout("Copy Limits", 'sync'))

        self.checkbox['sync'].stateChanged.connect(self.choose_sync)
 
        self.initialize()

    def initialize(self):
        for axis in range(self.ndim):
            self.minbox[axis].data = self.maxbox[axis].data = \
                self.plotview.axis[axis].centers
            self.minbox[axis].setMaximum(self.minbox[axis].data.size-1)
            self.maxbox[axis].setMaximum(self.maxbox[axis].data.size-1)
            self.minbox[axis].diff = self.maxbox[axis].diff = None
            self.block_signals(True)
            self.minbox[axis].setValue(self.plotview.axis[axis].lo)
            self.maxbox[axis].setValue(self.plotview.axis[axis].hi)
            self.block_signals(False)
        self.update_signal()
        self.update_properties()
        self.copied_properties = {}
        self.copywidget.setVisible(False)
        for tab in [self.tabs[label] for label in self.tabs 
                    if self.tabs[label] is not self]:
            if self.plotview.ndim == tab.plotview.ndim:
                self.copywidget.setVisible(True)
                self.copybox.add(self.labels[tab])
                tab.copybox.add(self.tab_label)
                if not tab.copywidget.isVisible():
                    tab.copywidget.setVisible(True)

    def get_axes(self):
        return self.plotview.xtab.get_axes()

    def set_axes(self):
        if self.ndim > 1:        
            axes = self.get_axes()
            self.xbox.clear()
            self.xbox.add(*axes)
            self.xbox.select(self.plotview.xaxis.name)
            self.ylabel.setVisible(True)
            self.ybox.setVisible(True)
            self.ybox.clear()
            self.ybox.add(*axes)
            self.ybox.select(self.plotview.yaxis.name)

    @property
    def xaxis(self):
        return self.xbox.selected

    def set_xaxis(self):
        if self.xaxis == self.yaxis:
            if self.yaxis == self.plotview.yaxis.name:
                self.ybox.select(self.plotview.xaxis.name)
            else:
                self.ybox.select(self.plotview.yaxis.name)            

    @property
    def yaxis(self):
        return self.ybox.selected

    def set_yaxis(self):
        if self.yaxis == self.xaxis:
            if self.xaxis == self.plotview.xaxis.name:
                self.xbox.select(self.plotview.yaxis.name)
            else:
                self.xbox.select(self.plotview.xaxis.name)            

    def set_limits(self):
        self.block_signals(True)
        for axis in range(self.ndim):
            if self.lockbox[axis].isChecked():
                min_value = self.maxbox[axis].value() - self.maxbox[axis].diff
                self.minbox[axis].setValue(min_value)
            elif self.minbox[axis].value() > self.maxbox[axis].value():
                self.maxbox[axis].setValue(self.minbox[axis].value())
        self.block_signals(False)

    def get_limits(self, axis=None):
        def get_indices(minbox, maxbox):
            start, stop = minbox.index, maxbox.index+1
            if minbox.reversed:
                start, stop = len(maxbox.data)-stop, len(minbox.data)-start
            return start, stop
        if axis:
            return get_indices(self.minbox[axis], self.maxbox[axis])
        else:
            return [get_indices(self.minbox[axis], self.maxbox[axis]) 
                    for axis in range(self.ndim)]

    def set_lock(self):
        for axis in range(self.ndim):
            if self.lockbox[axis].isChecked():
                lo, hi = self.minbox[axis].value(), self.maxbox[axis].value()
                self.minbox[axis].diff = self.maxbox[axis].diff = max(hi - lo, 
                                                                      0.0)
                self.minbox[axis].setDisabled(True)
            else:
                self.minbox[axis].diff = self.maxbox[axis].diff = None
                self.minbox[axis].setDisabled(False)

    def block_signals(self, block=True):
        for axis in range(self.ndim):
            self.minbox[axis].blockSignals(block)
            self.maxbox[axis].blockSignals(block)
        self.minbox['signal'].blockSignals(block)
        self.maxbox['signal'].blockSignals(block)

    def choose_sync(self):
        if self.checkbox['sync'].isChecked():
            tab = self.tabs[self.copybox.selected]
            tab.checkbox['sync'].setChecked(False)

    def update(self):
        if not self.checkbox['sync'].isChecked():
            self.update_limits()
            self.update_properties()
        for tab in [self.tabs[label] for label in self.tabs 
                    if self.tabs[label] is not self]:
            if (tab.copybox.selected == self.tab_label and
                tab.checkbox['sync'].isChecked()):
                tab.copy()
        self.sort_copybox()

    def update_limits(self):
        self.block_signals(True)
        self.set_axes()
        for axis in range(self.ndim):
            self.lockbox[axis].setChecked(False)
            self.minbox[axis].setValue(self.plotview.axis[axis].lo)
            self.maxbox[axis].setValue(self.plotview.axis[axis].hi)
        self.update_signal()
        figure_size = self.plotview.figure.get_size_inches()
        self.parameters['xsize'].value = figure_size[0]
        self.parameters['ysize'].value = figure_size[1]
        self.block_signals(False)

    def update_signal(self):
        minbox, maxbox = self.plotview.vtab.minbox, self.plotview.vtab.maxbox
        self.minbox['signal'].setRange(minbox.minimum(), minbox.maximum())
        self.maxbox['signal'].setRange(maxbox.minimum(), maxbox.maximum())
        self.minbox['signal'].setSingleStep(minbox.singleStep())
        self.maxbox['signal'].setSingleStep(maxbox.singleStep())
        self.minbox['signal'].setValue(minbox.value())
        self.maxbox['signal'].setValue(maxbox.value())

    def update_properties(self):
        if self.ndim > 1:
            self.properties = {'aspect': self.plotview.aspect,
                               'cmap': self.plotview.cmap,
                               'interpolation': self.plotview.interpolation,
                               'logv': self.plotview.logv,
                               'logx': self.plotview.logx,
                               'logy': self.plotview.logy,
                               'skew': self.plotview.skew}
        else:
            self.properties = {}

    def copy_properties(self, tab):
        self.update_properties()
        for p in self.properties:
            if self.properties[p] != tab.properties[p]:
                self.copied_properties[p] = tab.properties[p]    

    def copy(self):
        tab = self.tabs[self.copybox.selected]
        self.copy_properties(tab)
        self.block_signals(True)
        self.xbox.select(self.get_axes()[tab.get_axes().index(tab.xaxis)])
        self.ybox.select(self.get_axes()[tab.get_axes().index(tab.yaxis)])
        for axis in range(self.ndim):
            self.minbox[axis].setValue(tab.minbox[axis].value())
            self.maxbox[axis].setValue(tab.maxbox[axis].value())
            self.lockbox[axis].setCheckState(tab.lockbox[axis].checkState())
        self.minbox['signal'].setValue(tab.minbox['signal'].value())
        self.maxbox['signal'].setValue(tab.maxbox['signal'].value())
        if self.tab_label != 'Main':
            self.parameters['xsize'].value = tab.parameters['xsize'].value
            self.parameters['ysize'].value = tab.parameters['ysize'].value
        self.apply()
        self.block_signals(False)

    def reset(self):
        self.plotview.otab.home()
        self.update()

    def apply(self):
        try:
            self.block_signals(True)
            if self.tab_label != 'Main':
                xsize, ysize = (self.parameters['xsize'].value, 
                                self.parameters['ysize'].value)
                self.plotview.figure.set_size_inches(xsize, ysize)
            if self.ndim == 1:
                xmin, xmax = self.minbox[0].value(), self.maxbox[0].value()
                ymin, ymax = (self.minbox['signal'].value(), 
                              self.maxbox['signal'].value())
                if np.isclose(xmin, xmax):
                    raise NeXusError('X-axis has zero range')
                elif np.isclose(ymin, ymax):
                    raise NeXusError('Y-axis has zero range')
                self.plotview.xtab.set_limits(xmin, xmax)
                self.plotview.ytab.set_limits(ymin, ymax)
                self.plotview.replot_axes()
            else:
                limits = []
                for axis in range(self.ndim):
                    limits.append((self.minbox[axis].value(), 
                                   self.maxbox[axis].value()))
                x = self.get_axes().index(self.xaxis)
                xmin, xmax = limits[x][0], limits[x][1]
                y = self.get_axes().index(self.yaxis)
                ymin, ymax = limits[y][0], limits[y][1]
                vmin, vmax = (self.minbox['signal'].value(), 
                              self.maxbox['signal'].value())
                if np.isclose(xmin, xmax):
                    raise NeXusError('X-axis has zero range')
                elif np.isclose(ymin, ymax):
                    raise NeXusError('Y-axis has zero range')
                elif np.isclose(vmin, vmax):
                    raise NeXusError('Signal has zero range')
                self.plotview.change_axis(self.plotview.xtab, 
                                          self.plotview.axis[x])
                self.plotview.change_axis(self.plotview.ytab, 
                                          self.plotview.axis[y])
                self.plotview.xtab.set_limits(xmin, xmax)
                self.plotview.ytab.set_limits(ymin, ymax)
                self.plotview.autoscale = False
                self.plotview.vtab.set_limits(vmin, vmax)
                if self.ndim > 2:
                    self.plotview.ztab.locked = False
                    names = [self.plotview.axis[i].name 
                             for i in range(self.ndim)]
                    for axis_name in self.plotview.ztab.axiscombo.items():
                        self.plotview.ztab.axiscombo.select(axis_name)
                        z = names.index(self.plotview.ztab.axiscombo.selected)
                        zmin, zmax = limits[z][0], limits[z][1]
                        self.plotview.ztab.set_axis(self.plotview.axis[z])
                        self.plotview.ztab.set_limits(zmin, zmax)
                self.plotview.replot_data()
                for p in self.copied_properties:
                    setattr(self.plotview, p, self.copied_properties[p])
                self.copied_properties = {}
            self.block_signals(False)
        except NeXusError as error:
            report_error("Setting plot limits", error)
            self.block_signals(False)

    def close(self):
        for tab in [self.tabs[label] for label in self.tabs 
                    if self.tabs[label] is not self]:
            if (tab.copybox.selected == self.tab_label and 
                tab.checkbox['sync'].isChecked()):
                tab.checkbox['sync'].setChecked(False)
            if self.tab_label in tab.copybox:
                tab.copybox.remove(self.tab_label)
            if len(tab.copybox.items()) == 0:
                tab.copywidget.setVisible(False)

    
class ScanDialog(NXPanel):
    """Dialog to set plot window limits"""
 
    def __init__(self, parent=None):
        super(ScanDialog, self).__init__('Scan', title='Scan Panel', 
                                         apply=False, parent=parent)
        self.tab_class = ScanTab
        self.plotview_sort = True

    
class ScanTab(NXTab):
    """Tab to generate parametric scans."""
 
    def __init__(self, label, parent=None):

        super(ScanTab, self).__init__(label, parent=parent)

        self.ndim = self.plotview.ndim

        self.xlabel, self.xbox = self.label('X-Axis'), NXComboBox(self.set_xaxis)
        self.ylabel, self.ybox = self.label('Y-Axis'), NXComboBox(self.set_yaxis)
        axis_layout = self.make_layout(self.xlabel, self.xbox, 
                                       self.ylabel, self.ybox)
                                       
        self.set_axes()
        
        grid = QtWidgets.QGridLayout()
        grid.setSpacing(10)
        headers = ['Axis', 'Minimum', 'Maximum', 'Lock']
        width = [50, 100, 100, 25]
        column = 0
        for header in headers:
            label = NXLabel(header, bold=True, align='center')
            grid.addWidget(label, 0, column)
            grid.setColumnMinimumWidth(column, width[column])
            column += 1

        row = 0
        self.minbox = {}
        self.maxbox = {}
        self.lockbox = {}
        for axis in range(self.ndim):
            row += 1
            self.minbox[axis] = NXSpinBox(self.set_limits)
            self.maxbox[axis] = NXSpinBox(self.set_limits)
            self.lockbox[axis] = NXCheckBox(slot=self.set_lock)
            grid.addWidget(self.label(self.plotview.axis[axis].name), row, 0)
            grid.addWidget(self.minbox[axis], row, 1)
            grid.addWidget(self.maxbox[axis], row, 2)
            grid.addWidget(self.lockbox[axis], row, 3,
                           alignment=QtCore.Qt.AlignHCenter)

        row += 1
        self.plot_button = NXPushButton("Plot", self.plot_scan, self)
        grid.addWidget(self.plot_button, row, 1)
        self.save_button = NXPushButton("Save", self.save_scan, self)
        grid.addWidget(self.save_button, row, 2)
        self.overbox = NXCheckBox()
        self.overbox.setVisible(False)
        grid.addWidget(self.overbox, row, 3,
                       alignment=QtCore.Qt.AlignHCenter)

        self.set_layout(axis_layout, 
                        self.textboxes(('Scan', '')), 
                        self.action_buttons(('Select Scan', self.select_scan),
                                            ('Select Files', self.select_files)),
                        grid, 
                        self.checkboxes(("sum", "Sum Projections", False),
                                        ("lines", "Plot Lines", False),
                                        ("hide", "Hide Limits", False)),
                        self.copy_layout("Copy Limits"))
        if self.ndim == 1:
            self.checkbox["hide"].setVisible(False)
        else:
            self.checkbox["hide"].stateChanged.connect(self.hide_rectangle)

        self.initialize()
        self._rectangle = None
        self.xbox.setFocus()
        self.file_box = None
        self.scan_data = None
        self.scan_files = None
        self.scan_values = None
        self.files = None

    def initialize(self):
        for axis in range(self.ndim):
            self.minbox[axis].data = self.maxbox[axis].data = \
                self.plotview.axis[axis].centers
            self.minbox[axis].setMaximum(self.minbox[axis].data.size-1)
            self.maxbox[axis].setMaximum(self.maxbox[axis].data.size-1)
            self.minbox[axis].diff = self.maxbox[axis].diff = None
            self.block_signals(True)
            self.minbox[axis].setValue(self.plotview.axis[axis].lo)
            self.maxbox[axis].setValue(self.plotview.axis[axis].hi)
            self.block_signals(False)

        self.copywidget.setVisible(False)
        for tab in [self.tabs[label] for label in self.tabs 
                    if self.tabs[label] is not self]:
            if self.plotview.ndim == tab.plotview.ndim:
                self.copywidget.setVisible(True)
                self.copybox.add(self.labels[tab])
                tab.copybox.add(self.tab_label)
                if not tab.copywidget.isVisible():
                    tab.copywidget.setVisible(True)

    def select_scan(self):
        scan_axis = self.treeview.node
        if not isinstance(scan_axis, NXfield):
            display_message("Scan Panel", "Scan axis must be a NXfield")
        elif scan_axis.shape != () and scan_axis.shape != (1,):
            display_message("Scan Panel", "Scan axis must be a scalar")
        else:
            self.textbox['Scan'].setText(self.treeview.node.nxpath)

    def select_files(self):
        if self.file_box in self.mainwindow.dialogs:
            try:
                self.file_box.close()
            except Exception:
                pass
        self.file_box = NXDialog(parent=self)
        self.file_box.setWindowTitle('Select Files')
        self.file_box.setMinimumWidth(300)
        self.prefix_box = NXLineEdit()
        self.prefix_box.textChanged.connect(self.select_prefix)
        prefix_layout = self.make_layout(NXLabel('Prefix'), self.prefix_box)
        self.scroll_area = NXScrollArea()
        self.files = GridParameters()
        i = 0
        for name in sorted(self.tree, key=natural_sort):
            root = self.tree[name]
            try:
                if (self.data_path in root and 
                    root[self.data_path].nxsignal.exists()):
                    i += 1
                    if self.scan_path:
                        self.files.add(name, root[self.scan_path], name, True)
                    else:
                        self.files.add(name, i, name, True)
                        self.files[name].checkbox.stateChanged.connect(self.update_files)
            except Exception as error:
                pass
        self.file_grid = self.files.grid(header=('File', self.scan_header, ''))
        self.scroll_widget = NXWidget()
        self.scroll_widget.set_layout(self.make_layout(self.file_grid))
        self.scroll_area.setWidget(self.scroll_widget)
        self.file_box.set_layout(prefix_layout, self.scroll_area, 
                                 self.file_box.close_layout())
        self.file_box.close_box.accepted.connect(self.choose_files)
        self.file_box.show()

    def select_prefix(self):
        prefix = self.prefix_box.text()
        self.files = GridParameters()
        i = 0
        for name in [n for n in sorted(self.tree, key=natural_sort)
                     if n.startswith(prefix)]:
            root = self.tree[name]
            if (self.data_path in root and
                root[self.data_path].nxsignal.exists()):
                i += 1
                if self.scan_path:
                    self.files.add(name, root[self.scan_path], name, True)
                else:
                    self.files.add(name, i, name, True)
                    self.files[name].checkbox.stateChanged.connect(self.update_files)
        self.file_grid = self.files.grid(header=('File', self.scan_header, ''))
        self.scroll_widget.deleteLater()
        self.scroll_widget = NXWidget()
        self.scroll_widget.set_layout(self.make_layout(self.file_grid))
        self.scroll_area.setWidget(self.scroll_widget)

    def update_files(self):
        if self.scan_variable is None:
            i = 0
            for f in self.files:
                if self.files[f].vary:
                    i += 1
                    self.files[f].value = i
                else:
                    self.files[f].value = ''

    @property
    def data_path(self):
        return self.plotview.data.nxpath

    @property
    def scan_path(self):
        return self.textbox['Scan'].text()

    @property
    def scan_variable(self):
        if self.scan_path and self.scan_path in self.plotview.data.nxroot:
            return self.plotview.data.nxroot[self.scan_path]
        else:
            return None

    @property
    def scan_header(self):
        try:
            return self.scan_variable.nxname.capitalize()
        except AttributeError:
            return 'Variable'

    def scan_axis(self):
        if self.scan_files is None:
            raise NeXusError("Files not selected")
        _values = self.scan_values
        if self.scan_variable is not None:
            _variable = self.scan_variable
            _axis = NXfield(_values, dtype=_variable.dtype, 
                            name=_variable.nxname)
            if 'long_name' in _variable.attrs:
                _axis.attrs['long_name'] = _variable.attrs['long_name']
            if 'units' in _variable.attrs:
                    _axis.attrs['units'] = _variable.attrs['units']
        else:
            _axis = NXfield(_values, name='file_index', long_name='File Index')
        return _axis
 
    def choose_files(self):
        try:
            self.scan_files = [self.tree[self.files[f].name] for f in self.files 
                               if self.files[f].vary]
            self.scan_values = [self.files[f].value for f in self.files 
                                if self.files[f].vary]
        except Exception as error:
            raise NeXusError("Files not selected")

    def get_axes(self):
        return self.plotview.xtab.get_axes()

    def set_axes(self):
        axes = self.get_axes()
        axes.insert(0,'None')
        self.xbox.clear()
        self.xbox.add(*axes)
        self.xbox.select(self.plotview.xaxis.name)
        if self.ndim <= 2:
            self.ylabel.setVisible(False)
            self.ybox.setVisible(False)
        else:
            self.ylabel.setVisible(True)
            self.ybox.setVisible(True)
            self.ybox.clear()
            self.ybox.add(*axes)
            self.ybox.select(self.plotview.yaxis.name)

    @property
    def xaxis(self):
        return self.xbox.currentText()

    def set_xaxis(self):
        if self.xaxis == self.yaxis:
            self.ybox.select('None')
        elif self.xbox.selected == 'None':
            self.xbox.select(self.ybox.selected)
            self.ybox.select('None')
        self.update_overbox()

    @property
    def yaxis(self):
        if self.ndim <= 2:
            return 'None'
        else:
            return self.ybox.selected

    def set_yaxis(self):
        if self.xaxis == self.yaxis:
            self.ybox.select('None')
        elif self.ybox.selected != 'None' and self.xbox.selected == 'None':
            self.xbox.select(self.ybox.selected)
            self.ybox.select('None')
        self.update_overbox()

    def set_limits(self):
        self.block_signals(True)
        for axis in range(self.ndim):
            if self.lockbox[axis].isChecked():
                min_value = self.maxbox[axis].value() - self.maxbox[axis].diff
                self.minbox[axis].setValue(min_value)
            elif self.minbox[axis].value() > self.maxbox[axis].value():
                self.maxbox[axis].setValue(self.minbox[axis].value())
        self.block_signals(False)
        self.draw_rectangle()

    def get_limits(self, axis=None):
        def get_indices(minbox, maxbox):
            start, stop = minbox.index, maxbox.index+1
            if minbox.reversed:
                start, stop = len(maxbox.data)-stop, len(minbox.data)-start
            return start, stop
        if axis:
            return get_indices(self.minbox[axis], self.maxbox[axis])
        else:
            return [get_indices(self.minbox[axis], self.maxbox[axis]) 
                    for axis in range(self.ndim)]

    def set_lock(self):
        for axis in range(self.ndim):
            if self.lockbox[axis].isChecked():
                lo, hi = self.minbox[axis].value(), self.maxbox[axis].value()
                self.minbox[axis].diff = self.maxbox[axis].diff = max(hi - lo, 
                                                                      0.0)
                self.minbox[axis].setDisabled(True)
            else:
                self.minbox[axis].diff = self.maxbox[axis].diff = None
                self.minbox[axis].setDisabled(False)

    @property
    def summed(self):
        try:
            return self.checkbox["sum"].isChecked()
        except:
            return False

    @summed.setter
    def summed(self, value):
        self.checkbox["sum"].setChecked(value)

    @property
    def lines(self):
        try:
            return self.checkbox["lines"].isChecked()
        except:
            return False

    @lines.setter
    def lines(self, value):
        self.checkbox["lines"].setChecked(value)

    def get_projection(self):
        if self.xaxis == 'None' and self.yaxis == 'None':
            axes = []
        elif self.yaxis == 'None':
            x = self.get_axes().index(self.xaxis)
            axes = [x]
        else:
            x = self.get_axes().index(self.xaxis)
            y = self.get_axes().index(self.yaxis)
            axes = [y, x]
        limits = self.get_limits()
        shape = self.plotview.data.nxsignal.shape
        if (len(shape)-len(limits) > 0 and 
            len(shape)-len(limits) == shape.count(1)):
            axes, limits = fix_projection(shape, axes, limits)
        if self.plotview.rgb_image:
            limits.append((None, None))
        return axes, limits

    def get_scan(self):
        axes, limits = self.get_projection()
        data = self.plotview.data.project(axes, limits, summed=self.summed)
        data_signal = data.nxsignal
        data_axes = data.nxaxes
        scan_axis = self.scan_axis()
        scan_shape = [len(scan_axis)] + list(data_signal.shape)
        scan_field = NXfield(shape=scan_shape, dtype=data_signal.dtype, 
                             name=data_signal.nxname)
        for i, f in enumerate(self.scan_files):
            try:
                scan_field[i] = f[self.data_path].project(axes, limits, 
                                                   summed=self.summed).nxsignal
            except Exception as error:
                raise NeXusError("Cannot read '%s'" % f)
        del data[data_signal.nxname]
        data.nxsignal = scan_field
        data.nxaxes = [scan_axis, *data_axes]
        data.title = self.data_path
        return data

    @property
    def over(self):
        return self.overbox.isChecked()

    def plot_scan(self):
        try:
            self.scan_data = self.get_scan()
            axes, limits = self.get_projection()
            opts = {}
            if self.lines:
                opts['marker'] = 'None'
                opts['linestyle'] = '-'
            self.scanview.plot(self.scan_data, over=self.over, **opts)
            self.scanview.make_active()
            self.scanview.raise_()
            self.update_overbox()
        except NeXusError as error:
            report_error("Plotting Scan", error)

    def save_scan(self):
        try:
            if self.scan_data:
                data = self.scan_data
            else:
                data = self.get_scan()
            keep_data(data)
        except NeXusError as error:
            report_error("Saving Scan", error)

    @property
    def scanview(self):
        if 'Scan' in self.plotviews:
            return self.plotviews['Scan']
        else:
            from .plotview import NXPlotView
            return NXPlotView('Scan')

    def block_signals(self, block=True):
        for axis in range(self.ndim):
            self.minbox[axis].blockSignals(block)
            self.maxbox[axis].blockSignals(block)

    @property
    def rectangle(self):
        if self._rectangle not in self.plotview.ax.patches:
            self._rectangle = NXpolygon(self.get_rectangle(), closed=True,
                                        plotview=self.plotview).shape
            self._rectangle.set_edgecolor(self.plotview._gridcolor)
            self._rectangle.set_facecolor('none')
            self._rectangle.set_linestyle('dotted')
            self._rectangle.set_linewidth(2)
        return self._rectangle

    def get_rectangle(self):
        xp = self.plotview.xaxis.dim
        yp = self.plotview.yaxis.dim
        x0 = self.minbox[xp].minBoundaryValue(self.minbox[xp].index)
        x1 = self.maxbox[xp].maxBoundaryValue(self.maxbox[xp].index)
        y0 = self.minbox[yp].minBoundaryValue(self.minbox[yp].index)
        y1 = self.maxbox[yp].maxBoundaryValue(self.maxbox[yp].index)
        xy = [(x0,y0), (x0,y1), (x1,y1), (x1,y0)]
        if self.plotview.skew is not None:
            return [self.plotview.transform(_x, _y) for _x,_y in xy]
        else:
            return xy

    def draw_rectangle(self):
        if self.ndim > 1:
            self.rectangle.set_xy(self.get_rectangle())
            self.plotview.draw()

    def rectangle_visible(self):
        return not self.checkbox["hide"].isChecked()

    def hide_rectangle(self):
        if self.checkbox["hide"].isChecked():
            self.rectangle.set_visible(False)
        else:
            self.rectangle.set_visible(True)
        self.plotview.draw()

    def update_overbox(self):
        if 'Scan' in self.plotviews:
            ndim = self.plotviews['Scan'].ndim
        else:
            ndim = 0
        for tab in self.labels:
            if ndim == 1 and tab.xaxis == 'None' and tab.yaxis == 'None':
                tab.overbox.setVisible(True)
            else:
                tab.overbox.setVisible(False)
                tab.overbox.setChecked(False)

    def update(self):
        self.block_signals(True)
        for axis in range(self.ndim):
            lo, hi = self.plotview.axis[axis].get_limits()
            minbox, maxbox = self.minbox[axis], self.maxbox[axis]
            ilo, ihi = minbox.indexFromValue(lo), maxbox.indexFromValue(hi)
            if (self.plotview.axis[axis] is self.plotview.xaxis or 
                   self.plotview.axis[axis] is self.plotview.yaxis):
                ilo = ilo + 1
                ihi = max(ilo, ihi-1)
                if lo > minbox.value():
                    minbox.setValue(minbox.valueFromIndex(ilo))
                if  hi < maxbox.value():
                    maxbox.setValue(maxbox.valueFromIndex(ihi))
        self.block_signals(False)
        self.draw_rectangle()
        self.sort_copybox()

    def copy(self):
        self.block_signals(True)
        tab = self.tabs[self.copybox.selected]
        for axis in range(self.ndim):
            self.minbox[axis].setValue(tab.minbox[axis].value())
            self.maxbox[axis].setValue(tab.maxbox[axis].value())
            self.lockbox[axis].setCheckState(tab.lockbox[axis].checkState())
        self.summed = tab.summed
        self.lines = tab.lines
        self.xbox.setCurrentIndex(tab.xbox.currentIndex())
        if self.ndim > 1:
            self.ybox.setCurrentIndex(tab.ybox.currentIndex())
        self.block_signals(False)
        self.draw_rectangle()              

    def reset(self):
        self.xbox.select(self.plotview.xaxis.name)
        self.ybox.select(self.plotview.yaxis.name)
        self.block_signals(True)
        for axis in range(self.ndim):
            if (self.plotview.axis[axis] is self.plotview.xaxis or 
                   self.plotview.axis[axis] is self.plotview.yaxis):
                self.minbox[axis].setValue(self.minbox[axis].data.min())
                self.maxbox[axis].setValue(self.maxbox[axis].data.max())
            else:
                lo, hi = self.plotview.axis[axis].get_limits()
                minbox, maxbox = self.minbox[axis], self.maxbox[axis]
                ilo, ihi = minbox.indexFromValue(lo), maxbox.indexFromValue(hi)
                minbox.setValue(minbox.valueFromIndex(ilo))
                maxbox.setValue(maxbox.valueFromIndex(ihi))
        self.block_signals(False)
        self.update()

    def close(self):
        for tab in [self.tabs[label] for label in self.tabs 
                    if self.tabs[label] is not self]:
            if self.tab_label in tab.copybox:
                tab.copybox.remove(self.tab_label)
            if len(tab.copybox.items()) == 0:
                tab.copywidget.setVisible(False)
        try:
            if self._rectangle:
                self._rectangle.remove()
            self.plotview.draw()
        except Exception:
            pass
        try:
            self.file_box.close()
        except Exception:
            pass


class ViewDialog(NXPanel):
    """Dialog to view a NeXus field"""

    def __init__(self, parent=None):
        super(ViewDialog, self).__init__('View', title='View Panel', 
                                         apply=False, reset=False, 
                                         parent=parent)
        self.tab_class = ViewTab

    def activate(self, node):
        label = node.nxroot.nxname + node.nxpath
        if label not in self.tabs:
            tab = ViewTab(label, node, parent=self)
            self.add(label, tab, idx=self.idx(label))
        else:
            self.tab = label
        self.setVisible(True)
        self.raise_()
        self.activateWindow()


class ViewTab(NXTab):

    def __init__(self, label, node, parent=None):

        super(ViewTab, self).__init__(label, parent=parent)

        self.node = node
        self.spinboxes = []

        layout = QtWidgets.QVBoxLayout()
        self.properties = GridParameters()
        
        self.properties.add('class', node.__class__.__name__, 'Class')
        self.properties.add('name', node.nxname, 'Name')
        self.properties.add('path', node.nxpath, 'Path')
        if node.nxroot.nxfilename:
            self.properties.add('file', node.nxroot.nxfilename, 'File')
        target_path_label = 'Target Path'
        target_error = None
        if node.file_exists():
            target_file_label = 'Target File'
            if not node.path_exists():
                target_path_label = 'Target Path*'
                target_error = '* Target path does not exist'
        else:
            target_file_label = 'Target File*'
            target_error = '* Target file does not exist'
        if isinstance(node, NXlink):
            self.properties.add('target', node._target, target_path_label)
            if node._filename:
                self.properties.add('linkfile', node._filename, target_file_label)
            elif node.nxfilename and node.nxfilename != node.nxroot.nxfilename:
                self.properties.add('linkfile', node.nxfilename, target_file_label)
        elif node.nxfilename and node.nxfilename != node.nxroot.nxfilename:
            self.properties.add('target', node.nxfilepath, 'Target Path')
            self.properties.add('linkfile', node.nxfilename, target_file_label)
        if node.nxfilemode:
            self.properties.add('filemode', node.nxfilemode, 'Mode')
        if target_error:
            pass
        elif isinstance(node, NXfield) and node.shape is not None:
            if node.shape == () or node.shape == (1,):
                self.properties.add('value', str(node), 'Value')
            self.properties.add('dtype', node.dtype, 'Dtype')
            self.properties.add('shape', str(node.shape), 'Shape')
            self.properties.add('maxshape', str(node.maxshape), 'Maximum Shape')
            self.properties.add('fillvalue', str(node.fillvalue), 'Fill Value')
            self.properties.add('chunks', str(node.chunks), 'Chunk Size')
            self.properties.add('compression', str(node.compression), 
                                'Compression')
            self.properties.add('compression_opts', str(node.compression_opts), 
                                'Compression Options')
            self.properties.add('shuffle', str(node.shuffle), 'Shuffle Filter')
            self.properties.add('fletcher32', str(node.fletcher32), 
                                'Fletcher32 Filter')
        elif isinstance(node, NXgroup):
            self.properties.add('entries', len(node.entries), 'No. of Entries')
        layout.addLayout(self.properties.grid(header=False, 
                                              title='Properties', 
                                              width=200))
        if target_error:
            layout.addWidget(NXLabel(target_error))
        
        if node.attrs:
            self.attributes = GridParameters()
            for attr in node.attrs:
                self.attributes.add(attr, str(node.attrs[attr]), attr)
            layout.addLayout(self.attributes.grid(header=False, 
                                                  title='Attributes', 
                                                  width=200))

        hlayout = QtWidgets.QHBoxLayout()
        hlayout.addStretch()
        hlayout.addLayout(layout)
        if (isinstance(node, NXfield) and node.shape is not None and 
               node.shape != () and node.shape != (1,)):
            hlayout.addLayout(self.table())
        hlayout.addStretch()
        self.setLayout(hlayout)

        self.setWindowTitle(node.nxroot.nxname+node.nxpath)

    def table(self):
        layout = QtWidgets.QVBoxLayout()

        title_layout = QtWidgets.QHBoxLayout()
        title_label = NXLabel('Indices', bold=True)
        title_layout.addStretch()
        title_layout.addWidget(title_label)
        title_layout.addStretch()
        layout.addLayout(title_layout)

        if [s for s in self.node.shape if s > 10]:
            idx = []
            for i, s in enumerate(self.node.shape):
                spinbox = NXSpinBox(self.choose_data, np.arange(s))
                spinbox.setRange(0, s-1)   
                if len(self.node.shape) - i > 2:
                    idx.append(0)
                else:
                    idx.append(np.s_[0:min(s,10)])
                    spinbox.setSingleStep(10)
                self.spinboxes.append(spinbox)
            data = self.node[tuple(idx)][()]
        else:
            data = self.node[()]

        if self.spinboxes:
            box_layout = QtWidgets.QHBoxLayout()
            box_layout.addStretch()
            for spinbox in self.spinboxes:
                box_layout.addWidget(spinbox)
            box_layout.addStretch()
            layout.addLayout(box_layout)

        self.table_view = QtWidgets.QTableView()
        self.table_model = ViewTableModel(data, parent=self)
        self.table_view.setModel(self.table_model)
        self.table_view.setHorizontalScrollBarPolicy(
            QtCore.Qt.ScrollBarAlwaysOff)
        self.table_view.setVerticalScrollBarPolicy(QtCore.Qt.ScrollBarAlwaysOff)
        self.table_view.setSortingEnabled(False)
        self.set_size()
        layout.addWidget(self.table_view)
        layout.addStretch()

        return layout

    def choose_data(self):
        idx = [int(s.value()) for s in self.spinboxes]
        if len(idx) > 1:
            origin = [idx[-2], idx[-1]]
            for i in [-2,-1]:
                idx[i] = np.s_[idx[i]:min(self.node.shape[i], idx[i]+10)]
        else:
            origin = [idx[0], 0]
            idx[0] = np.s_[idx[0]:min(self.node.shape[0], idx[0]+10)]
        self.table_model.choose_data(self.node[tuple(idx)][()], origin)
        self.set_size()

    def set_size(self):
        self.table_view.resizeColumnsToContents()
        vwidth = self.table_view.verticalHeader().width()
        hwidth = self.table_view.horizontalHeader().length()
        self.table_view.setFixedWidth(vwidth + hwidth)
        vheight = self.table_view.verticalHeader().length()
        hheight = self.table_view.horizontalHeader().height()
        self.table_view.setFixedHeight(vheight + hheight)


class ViewTableModel(QtCore.QAbstractTableModel):

    def __init__(self, data, parent=None):
        super(ViewTableModel, self).__init__(parent=parent)
        self._data = self.get_data(data)
        self.origin = [0, 0]

    def get_data(self, data):
        if len(data.shape) == 0:
            self.rows = 1
            self.columns = 1
            return data.reshape((1,1))
        elif len(data.shape) == 1:
            self.rows = data.shape[0]
            self.columns = 1
            return data.reshape((data.shape[0],1))
        else:
            self.rows = data.shape[-2]
            self.columns = data.shape[-1]
            return data

    def rowCount(self, parent=None):
        return self.rows

    def columnCount(self, parent=None):
        return self.columns

    def data(self, index, role):
        if not index.isValid():
             return None
        try:
            value = self._data[index.row()][index.column()]
        except IndexError:
            return None
        text = str(value).lstrip('[').rstrip(']')
        if role == QtCore.Qt.DisplayRole:
            try:
                return '%.6g' % float(text)
            except (TypeError, ValueError):
                return (text[:10] + '..') if len(text) > 10 else text
        elif role == QtCore.Qt.ToolTipRole:
            return text
        return None

    def headerData(self, position, orientation, role):
        if (orientation == QtCore.Qt.Horizontal and 
            role == QtCore.Qt.DisplayRole):
            return str(self.origin[1] + range(10)[position])
        elif (orientation == QtCore.Qt.Vertical and 
              role == QtCore.Qt.DisplayRole):
            return str(self.origin[0] + range(10)[position])
        return None

    def choose_data(self, data, origin):
        self.layoutAboutToBeChanged.emit()
        self._data = self.get_data(data)
        self.origin = origin
        self.layoutChanged.emit()
        self.headerDataChanged.emit(QtCore.Qt.Horizontal, 0, 
                                    min(9, self.columns-1))
        self.headerDataChanged.emit(QtCore.Qt.Vertical, 0, min(9, self.rows-1))

  
class RemoteDialog(NXDialog):
    """Dialog to open a remote file.
    """ 
    def __init__(self, parent=None):

        try:
            import h5pyd
            from nexusformat.nexus import nxgetdomain, nxgetserver
        except ImportError:
            raise NeXusError("Please install h5pyd for remote data access")

        super(RemoteDialog, self).__init__()
 
        self.parameters = GridParameters()
        self.parameters.add('server', nxgetserver(), 'Server')
        self.parameters.add('domain', nxgetdomain(), 'Domain')
        self.parameters.add('filepath', '', 'File Path')
        self.set_layout(self.parameters.grid(width=200), self.close_buttons())
        self.set_title('Open Remote File')

    def accept(self):
        try:
            from nexusformat.nexus import nxloadremote
            server = self.parameters['server'].value
            domain = self.parameters['domain'].value
            filepath = self.parameters['filepath'].value
            root = nxloadremote(filepath, server=server, domain=domain)
            name = self.treeview.tree.get_name(filepath)               
            self.treeview.tree[name] = \
                self.mainwindow.user_ns[name] = root
            logging.info(
                "Opening remote NeXus file '%s' on '%s' as workspace '%s'"
                % (root.nxfilename, root._file, name))
            super(RemoteDialog, self).accept()
        except NeXusError as error:
            report_error("Opening remote file", error)
            super(RemoteDialog, self).reject()


class AddDialog(NXDialog):
    """Dialog to add a NeXus node"""

    data_types = ['char', 'float32', 'float64', 'int8', 'uint8', 'int16', 
                  'uint16', 'int32', 'uint32', 'int64', 'uint64']
 
    def __init__(self, node, parent=None):

        super(AddDialog, self).__init__(parent=parent)

        self.node = node

        class_layout = QtWidgets.QHBoxLayout()
        self.class_box = NXComboBox()
        if isinstance(self.node, NXgroup):
            names = ['NXgroup', 'NXfield', 'NXattr']
        else:
            names = ['NXattr']
        for name in names:
            self.class_box.addItem(name)
        self.class_button = NXPushButton("Add", self.select_class)
        class_layout.addWidget(self.class_box)
        class_layout.addWidget(self.class_button)
        class_layout.addStretch()       

        if isinstance(self.node, NXfield):
            self.setWindowTitle("Add NeXus Attribute")
        else:
            self.setWindowTitle("Add NeXus Data")

        self.layout = QtWidgets.QVBoxLayout()
        self.layout.addLayout(class_layout)
        self.layout.addWidget(self.close_buttons()) 
        self.setLayout(self.layout)

    def select_class(self):
        self.class_name = self.class_box.currentText()
        if self.class_name == "NXgroup":
            self.layout.insertLayout(1, self.define_grid("NXgroup"))
        elif self.class_name == "NXfield":
            self.layout.insertLayout(1, self.define_grid("NXfield"))
        else:
            self.layout.insertLayout(1, self.define_grid("NXattr"))
        self.class_button.setDisabled(True)
        self.class_box.setDisabled(True)

    def define_grid(self, class_name):
        grid = QtWidgets.QGridLayout()
        grid.setSpacing(10)

        name_label = NXLabel("Name:")
        self.name_box = NXLineEdit()
        if class_name == "NXgroup":
            combo_label = NXLabel("Group Class:")
            self.combo_box = NXComboBox(self.select_combo)
            standard_groups = sorted(list(set([g for g in 
                self.mainwindow.nxclasses[self.node.nxclass][2]])))
            for name in standard_groups:
                self.combo_box.addItem(name)
                self.combo_box.setItemData(self.combo_box.count()-1, 
                    wrap(self.mainwindow.nxclasses[name][0], 40),
                    QtCore.Qt.ToolTipRole)
            self.combo_box.insertSeparator(self.combo_box.count())
            other_groups = sorted([g for g in self.mainwindow.nxclasses 
                                   if g not in standard_groups])
            for name in other_groups:
                self.combo_box.addItem(name)
                self.combo_box.setItemData(self.combo_box.count()-1, 
                    wrap(self.mainwindow.nxclasses[name][0], 40),
                    QtCore.Qt.ToolTipRole)
            grid.addWidget(combo_label, 0, 0)
            grid.addWidget(self.combo_box, 0, 1)
            grid.addWidget(name_label, 1, 0)
            grid.addWidget(self.name_box, 1, 1)
            self.select_combo()
        elif class_name == "NXfield":
            combo_label = NXLabel()
            self.combo_box = NXComboBox(self.select_combo)
            fields = sorted(list(set([g for g in 
                            self.mainwindow.nxclasses[self.node.nxclass][1]])))
            for name in fields:
                self.combo_box.addItem(name)
                self.combo_box.setItemData(
                  self.combo_box.count()-1,
                  wrap(self.mainwindow.nxclasses[self.node.nxclass][1][name][2], 
                       40),
                  QtCore.Qt.ToolTipRole)
            grid.addWidget(name_label, 0, 0)
            grid.addWidget(self.name_box, 0, 1)
            grid.addWidget(self.combo_box, 0, 2)
            value_label = NXLabel("Value:")
            self.value_box = NXLineEdit()
            grid.addWidget(value_label, 1, 0)
            grid.addWidget(self.value_box, 1, 1)
            units_label = NXLabel("Units:")
            self.units_box = NXLineEdit()
            grid.addWidget(units_label, 2, 0)
            grid.addWidget(self.units_box, 2, 1)
            type_label = NXLabel("Datatype:")
            self.type_box = NXComboBox()
            for name in self.data_types:
                self.type_box.addItem(name)
            self.type_box.insertSeparator(0)
            self.type_box.insertItem(0, 'auto')
            self.type_box.setCurrentIndex(0)
            grid.addWidget(type_label, 3, 0)
            grid.addWidget(self.type_box, 3, 1)
        else:
            grid.addWidget(name_label, 0, 0)
            grid.addWidget(self.name_box, 0, 1)
            value_label = NXLabel("Value:")
            self.value_box = NXLineEdit()
            grid.addWidget(value_label, 1, 0)
            grid.addWidget(self.value_box, 1, 1)
            type_label = NXLabel("Datatype:")
            self.type_box = NXComboBox()
            for name in self.data_types:
                self.type_box.addItem(name)
            self.type_box.insertSeparator(0)
            self.type_box.insertItem(0, 'auto')
            self.type_box.setCurrentIndex(0)
            grid.addWidget(type_label, 2, 0)
            grid.addWidget(self.type_box, 2, 1)
        grid.setColumnMinimumWidth(1, 200)
        return grid

    def select_combo(self):
        self.set_name(self.combo_box.currentText())
    
    def get_name(self):
        return self.name_box.text()

    def set_name(self, name):
        if self.class_name == 'NXgroup':
            name = name[2:]
        self.name_box.setText(name)

    def get_value(self):
        value = self.value_box.text()
        if value:
            dtype = self.get_type()
            if dtype == "char":
                return value
            else:
                from .consoleapp import _shell
                try:
                    return eval(value, {"__builtins__": {}}, _shell)
                except Exception:
                    return value
        else:
            return None

    def get_units(self):
        return self.units_box.text()

    def get_type(self):
        if self.class_name == 'NXgroup':
            return self.combo_box.currentText()
        else:
            dtype = self.type_box.currentText()
            if dtype == "auto":
                return None
            else:
                return dtype 

    def accept(self):
        name = self.get_name()
        if self.class_name == "NXgroup":
            nxclass = self.get_type()
            if name:
                self.node[name] = NXgroup(nxclass=nxclass)
            else:
                group = NXgroup(nxclass=nxclass)
                name = group.nxname
                self.node.insert(group)
            logging.info("'%s' added to '%s'" 
                         % (self.node[name], self.node.nxpath)) 
        elif name:
            value = self.get_value()
            dtype = self.get_type()
            if value is not None:
                if self.class_name == "NXfield":
                    self.node[name] = NXfield(value, dtype=dtype)
                    logging.info("'%s' added to '%s'" 
                                 % (name, self.node.nxpath)) 
                    units = self.get_units()
                    if units:
                        self.node[name].attrs['units'] = units
                else:
                    self.node.attrs[name] = NXattr(value, dtype=dtype)
                    logging.info("Attribute '%s' added to '%s'" 
                         % (name, self.node.nxpath)) 
        super(AddDialog, self).accept()

    
class InitializeDialog(NXDialog):
    """Dialog to initialize a NeXus field node"""

    data_types = ['float32', 'float64', 'int8', 'uint8', 'int16', 
                  'uint16', 'int32', 'uint32', 'int64', 'uint64']
 
    def __init__(self, node, parent=None):

        super(InitializeDialog, self).__init__(parent=parent)
 
        self.node = node

        self.setWindowTitle("Initialize NeXus Data")

        grid = QtWidgets.QGridLayout()
        grid.setSpacing(10)

        name_label = NXLabel("Name:")
        self.name_box = NXLineEdit()
        self.combo_box = NXComboBox(self.select_combo)
        fields = sorted(list(set([g for g in 
                        self.mainwindow.nxclasses[self.node.nxclass][1]])))
        for name in fields:
            self.combo_box.addItem(name)
            self.combo_box.setItemData(
                self.combo_box.count()-1, 
                wrap(self.mainwindow.nxclasses[self.node.nxclass][1][name][2], 
                     40),
                QtCore.Qt.ToolTipRole)
        grid.addWidget(name_label, 0, 0)
        grid.addWidget(self.name_box, 0, 1)
        grid.addWidget(self.combo_box, 0, 2)
        type_label = NXLabel("Datatype:")
        self.type_box = NXComboBox()
        for name in self.data_types:
            self.type_box.addItem(name)
        self.type_box.setCurrentIndex(0)
        grid.addWidget(type_label, 2, 0)
        grid.addWidget(self.type_box, 2, 1)
        shape_label = NXLabel("Shape:")
        self.shape_box = NXLineEdit()
        grid.addWidget(shape_label, 3, 0)
        grid.addWidget(self.shape_box, 3, 1)
        grid.setColumnMinimumWidth(1, 200)
        fill_label = NXLabel("Fill Value:")
        self.fill_box = NXLineEdit(0)
        grid.addWidget(fill_label, 4, 0)
        grid.addWidget(self.fill_box, 4, 1)
        grid.setColumnMinimumWidth(1, 200)

        self.layout = QtWidgets.QVBoxLayout()
        self.layout.addLayout(grid)
        self.layout.addWidget(self.close_buttons()) 
        self.setLayout(self.layout)

    def select_combo(self):
        self.set_name(self.combo_box.currentText())
    
    def get_name(self):
        return self.name_box.text()

    def set_name(self, name):
        self.name_box.setText(name)

    @property
    def dtype(self):
        return np.dtype(self.type_box.currentText())

    @property
    def shape(self):
        shape = self.shape_box.text().strip()
        if shape == '':
            raise NeXusError("Invalid shape")
        import ast
        try:
            shape = ast.literal_eval(shape)
            try:
                it = iter(shape)
                return shape
            except Exception:
                if isinstance(shape, numbers.Integral):
                    return (shape,)
                else:
                    raise NeXusError("Invalid shape")
        except Exception:
            raise NeXusError("Invalid shape")

    @property
    def fillvalue(self):
        try:
            return np.asarray(eval(self.fill_box.text()), dtype=self.dtype)
        except Exception:
            raise NeXusError("Invalid fill value")

    def accept(self):
        try:
            name = self.get_name().strip()
            if name:
                dtype = self.dtype
                shape = self.shape
                fillvalue = self.fillvalue
                self.node[name] = NXfield(dtype=dtype, shape=shape, 
                                          fillvalue=fillvalue)
                logging.info("'%s' initialized in '%s'" 
                         % (self.node[name], self.node.nxpath)) 
                super(InitializeDialog, self).accept()
            else:
                raise NeXusError("Invalid name")
        except NeXusError as error:
            report_error("Initializing Data", error)

    
class RenameDialog(NXDialog):
    """Dialog to rename a NeXus node"""

    def __init__(self, node, parent=None):

        super(RenameDialog, self).__init__(parent=parent)

        self.node = node

        self.setWindowTitle("Rename NeXus data")

        self.layout = QtWidgets.QVBoxLayout()
        self.layout.addLayout(self.define_grid())
        self.layout.addWidget(self.close_buttons()) 
        self.setLayout(self.layout)

    def define_grid(self):
        grid = QtWidgets.QGridLayout()
        grid.setSpacing(10)
        name_label = NXLabel("New Name:")
        self.name_box = NXLineEdit(self.node.nxname)
        grid.addWidget(name_label, 0, 0)
        grid.addWidget(self.name_box, 0, 1)
        self.combo_box = None
        if (isinstance(self.node, NXgroup) and 
            not isinstance(self.node, NXlink) and 
            self.node.nxclass != 'NXroot'):
            combo_label = NXLabel("New Class:")
            self.combo_box = NXComboBox()
            parent_class = self.node.nxgroup.nxclass
            standard_groups = sorted(list(set([g for g in 
                                  self.mainwindow.nxclasses[parent_class][2]])))
            for name in standard_groups:
                self.combo_box.addItem(name)
                self.combo_box.setItemData(self.combo_box.count()-1, 
                    wrap(self.mainwindow.nxclasses[name][0], 40),
                    QtCore.Qt.ToolTipRole)
            self.combo_box.insertSeparator(self.combo_box.count())
            other_groups = sorted([g for g in self.mainwindow.nxclasses 
                                   if g not in standard_groups])
            for name in other_groups:
                self.combo_box.addItem(name)
                self.combo_box.setItemData(self.combo_box.count()-1, 
                    wrap(self.mainwindow.nxclasses[name][0], 40),
                    QtCore.Qt.ToolTipRole)
            self.combo_box.insertSeparator(self.combo_box.count())
            self.combo_box.addItem('NXgroup')
            self.combo_box.setCurrentIndex(
                self.combo_box.findText(self.node.nxclass))
            grid.addWidget(combo_label, 1, 0)
            grid.addWidget(self.combo_box, 1, 1)
        else:
            parent_class = self.node.nxgroup.nxclass
            if parent_class != 'NXroot' and parent_class != 'NXtree':
                combo_label = NXLabel("Valid Fields:")
                self.combo_box = NXComboBox(self.set_name)
                fields = sorted(list(set([g for g in 
                                self.mainwindow.nxclasses[parent_class][1]])))
                for name in fields:
                    self.combo_box.addItem(name)
                    self.combo_box.setItemData(
                       self.combo_box.count()-1, 
                       wrap(self.mainwindow.nxclasses[parent_class][1][name][2], 
                            40),
                       QtCore.Qt.ToolTipRole)
                if self.node.nxname in fields:
                    self.combo_box.setCurrentIndex(
                        self.combo_box.findText(self.node.nxname))
                else:
                    self.name_box.setText(self.node.nxname)
                grid.addWidget(self.combo_box, 0, 2)
        grid.setColumnMinimumWidth(1, 200)
        return grid

    def get_name(self):
        return self.name_box.text()

    def set_name(self):
        self.name_box.setText(self.combo_box.currentText())

    def get_class(self):
        return self.combo_box.currentText()

    def accept(self):
        name = self.get_name()
        if name and name != self.node.nxname:
            self.node.rename(name)
        if isinstance(self.node, NXgroup):
            if self.combo_box is not None:
                self.node.nxclass = self.get_class()
        super(RenameDialog, self).accept()

    
class SignalDialog(NXDialog):
    """Dialog to set the signal of NXdata"""
 
    def __init__(self, node, parent=None):

        super(SignalDialog, self).__init__(parent=parent)

        if isinstance(node, NXfield):
            self.group = node.nxgroup
            signal_name = node.nxname
        else:
            self.group = node
            if self.group.nxsignal is not None:
                signal_name = self.group.nxsignal.nxname
            else:
                signal_name = None

        self.signal_combo =  NXComboBox() 
        for node in self.group.values():
            if isinstance(node, NXfield) and node.shape != ():
                self.signal_combo.addItem(node.nxname)
        if self.signal_combo.count() == 0:
            raise NeXusError("No plottable field in group")
        if signal_name:
            idx =  self.signal_combo.findText(signal_name)
            if idx >= 0:
                self.signal_combo.setCurrentIndex(idx)
            else:
                self.signal_combo.setCurrentIndex(0)
        else:
            self.signal_combo.setCurrentIndex(0)
        self.signal_combo.currentIndexChanged.connect(self.choose_signal)

        try:
            self.default_axes = [axis.nxname for axis in self.group.nxaxes]
        except Exception:
            self.default_axes = []

        self.grid = QtWidgets.QGridLayout()
        self.grid.setSpacing(10)
        self.grid.addWidget(NXLabel('Signal :'), 0, 0)
        self.grid.addWidget(self.signal_combo, 0, 1)
        self.choose_signal()

        self.layout = QtWidgets.QVBoxLayout()
        self.layout.addLayout(self.grid)
        self.layout.addWidget(self.close_buttons())
        self.setLayout(self.layout)

        self.setWindowTitle("Set signal for %s" % self.group.nxname)

    @property
    def signal(self):
        return self.group[self.signal_combo.currentText()]

    @property
    def ndim(self):
        return len(self.signal.shape)

    def choose_signal(self):
        row = 1
        self.axis_boxes = {}
        for axis in range(self.ndim):
            self.axis_boxes[axis] = self.axis_box(axis)
            if self.axis_boxes[axis] is not None:
                row += 1
                self.grid.addWidget(NXLabel("Axis %s: " % axis), 
                                    row, 0)
                self.grid.addWidget(self.axis_boxes[axis], row, 1)
        while row < self.grid.rowCount() - 1:
            self.remove_axis(row)
            row += 1   

    def axis_box(self, axis=0):
        box = NXComboBox(self.choose_axis)
        axes = []
        for node in self.group.values():
            if isinstance(node, NXfield) and node is not self.signal:
                if self.check_axis(node, axis):
                    axes.append(node.nxname)
                    box.addItem(node.nxname)
        if box.count() > 0:
            box.insertSeparator(0)
        box.insertItem(0, 'None')
        try:
            if self.default_axes[axis] in axes:
                box.setCurrentIndex(box.findText(self.default_axes[axis]))
            else:
                box.setCurrentIndex(0)
        except Exception:
            box.setCurrentIndex(0)
        return box

    def choose_axis(self):
        axes = [self.axis_boxes[axis].currentText() 
                for axis in range(self.ndim)]
        axes = [axis_name for axis_name in axes if axis_name != 'None']
        if len(set(axes)) < len(axes):
            display_message("Cannot have duplicate axes")

    def remove_axis(self, axis):
        row = axis + 1
        for column in range(2):
            item = self.grid.itemAtPosition(row, column)
            if item is not None:
                widget = item.widget()
                if widget is not None:
                    widget.setVisible(False)
                    self.grid.removeWidget(widget)
                    widget.deleteLater()           

    def check_axis(self, node, axis):
        if len(node.shape) > 1:
            return False
        try:
            node_len, axis_len = self.signal.shape[axis], node.shape[0]
            if axis_len == node_len or axis_len == node_len+1:
                return True
        except Exception:
            pass
        return False

    def get_axis(self, axis):
        axis_name = self.axis_boxes[axis].currentText()
        if axis_name == 'None':
            return None
        else:
            return self.group[axis_name]

    def get_axes(self):
        return [self.get_axis(axis) for axis in range(self.ndim)]

    def accept(self):
        try:
            self.group.nxsignal = self.signal
            self.group.nxaxes = self.get_axes()
            super(SignalDialog, self).accept()
        except NeXusError as error:
            report_error("Setting signal", error)
            super(SignalDialog, self).reject()

    
class LogDialog(NXDialog):
    """Dialog to display a NeXpy log file"""
 
    def __init__(self, parent=None):

        super(LogDialog, self).__init__(parent=parent)
 
        self.log_directory = self.mainwindow.nexpy_dir
 
        layout = QtWidgets.QVBoxLayout()
        self.text_box = QtWidgets.QTextEdit()
        self.text_box.setMinimumWidth(800)
        self.text_box.setMinimumHeight(600)
        self.text_box.setFocusPolicy(QtCore.Qt.StrongFocus)
        self.text_box.setReadOnly(True)
        layout.addWidget(self.text_box)
        footer_layout = QtWidgets.QHBoxLayout()
        self.file_combo = NXComboBox(self.show_log)
        for file_name in self.get_filesindirectory('nexpy', extension='.log*',
                                                directory=self.log_directory):
            self.file_combo.addItem(file_name)
        self.file_combo.setCurrentIndex(self.file_combo.findText('nexpy.log'))
        close_box = QtWidgets.QDialogButtonBox(QtWidgets.QDialogButtonBox.Close)
        close_box.setFocusPolicy(QtCore.Qt.StrongFocus)
        close_box.setFocus()
        close_box.rejected.connect(self.reject)
        footer_layout.addStretch()
        footer_layout.addWidget(self.file_combo)
        footer_layout.addWidget(close_box)
        layout.addLayout(footer_layout)
        self.setLayout(layout)

        self.show_log()

    @property
    def file_name(self):
        return os.path.join(self.log_directory, self.file_combo.currentText())

    def mouseReleaseEvent(self, event):
        self.show_log()

    def show_log(self):
        with open(self.file_name, 'r') as f:
            self.text_box.setText(convertHTML(f.read()))
        self.text_box.verticalScrollBar().setValue(
            self.text_box.verticalScrollBar().maximum())
        self.setWindowTitle("Log File: %s" % self.file_name)
        self.setVisible(True)
        self.raise_()
        self.activateWindow()

    def reject(self):
        super(LogDialog, self).reject()
        self.mainwindow.log_window = None


class UnlockDialog(NXDialog):
    """Dialog to unlock a file"""

    def __init__(self, node, parent=None):

        super(UnlockDialog, self).__init__(parent=parent)

        self.setWindowTitle("Unlock File")
        self.node = node

        file_size = os.path.getsize(self.node.nxfilename)
        if file_size < 10000000:
            default = True
        else:
            default = False

        self.set_layout(self.labels(
                            "<b>Are you sure you want to unlock the file?</b>"),
                        self.checkboxes(('backup', 'Backup file (%s)' 
                                         % human_size(file_size), default)),
                        self.close_buttons())
        self.set_title('Unlocking File')

    def accept(self):
        try:
            if self.checkbox['backup'].isChecked():
                dir = os.path.join(self.mainwindow.backup_dir, timestamp())
                os.mkdir(dir)
                self.node.backup(dir=dir)
                self.mainwindow.settings.set('backups', self.node.nxbackup)
                self.mainwindow.settings.save()
                logging.info("Workspace '%s' backed up to '%s'" 
                             % (self.node.nxname, self.node.nxbackup))
            self.node.unlock()
            logging.info("Workspace '%s' unlocked" % self.node.nxname)
            super(UnlockDialog, self).accept()
        except NeXusError as error:
            report_error("Unlocking file", error)


class ManageBackupsDialog(NXDialog):
    """Dialog to restore or purge backup files"""

    def __init__(self, parent=None):

        super(ManageBackupsDialog, self).__init__(parent=parent, default=True)
 
        self.backup_dir = self.mainwindow.backup_dir
        self.mainwindow.settings.read(self.mainwindow.settings_file)
        options = reversed(self.mainwindow.settings.options('backups'))
        backups = []
        for backup in options:
            if os.path.exists(backup):
                backups.append(backup)
            else:
                self.mainwindow.settings.remove_option('backups', backup)
        self.mainwindow.settings.save()
        self.scroll_area = NXScrollArea()
        items = []
        for backup in backups:
            date = format_timestamp(os.path.basename(os.path.dirname(backup)))
            name = self.get_name(backup)
            size = os.path.getsize(backup)
            items.append(
                self.checkboxes((backup, '%s: %s (%s)' 
                                         % (date, name, human_size(size)), 
                                 False), align='left'))
        self.scroll_widget = NXWidget()
        self.scroll_widget.set_layout(*items)
        self.scroll_area.setWidget(self.scroll_widget)

        self.set_layout(self.scroll_area, 
                        self.action_buttons(('Restore Files', self.restore),
                                            ('Delete Files', self.delete)),
                        self.close_buttons(close=True))

        self.set_title('Manage Backups')

    def get_name(self, backup):
        name, ext = os.path.splitext(os.path.basename(backup))
        return name[:name.find('_backup')] + ext

    def restore(self):
        for backup in self.checkbox:
            if self.checkbox[backup].isChecked():
                name = self.tree.get_name(self.get_name(backup))
                self.tree[name] = self.mainwindow.user_ns[name] = nxload(backup)
                self.checkbox[backup].setChecked(False)
                self.checkbox[backup].setDisabled(True)

    def delete(self):
        backups = []
        for backup in self.checkbox:
            if self.checkbox[backup].isChecked():
                backups.append(backup)
        if backups:
            if self.confirm_action("Delete selected backups?", 
                                   "\n".join(backups)):
                for backup in backups:
                    if (os.path.exists(backup) and 
                        os.path.realpath(backup).startswith(self.backup_dir)):
                        os.remove(os.path.realpath(backup))
                        os.rmdir(os.path.dirname(os.path.realpath(backup))) 
                        self.mainwindow.settings.remove_option('backups', 
                                                               backup)
                    self.checkbox[backup].setChecked(False)
                    self.checkbox[backup].setDisabled(True)
                self.mainwindow.settings.save()


class InstallPluginDialog(NXDialog):
    """Dialog to install a NeXus plugin"""

    def __init__(self, parent=None):

        super(InstallPluginDialog, self).__init__(parent=parent)

        self.local_directory = self.mainwindow.plugin_dir
        self.nexpy_directory = pkg_resources.resource_filename('nexpy', 
                                                               'plugins')
        self.backup_dir = self.mainwindow.backup_dir

        self.setWindowTitle("Install Plugin")

        self.set_layout(self.directorybox('Choose plugin directory'), 
                        self.radiobuttons(('local', 'Install locally', True),
                                          ('nexpy', 'Install in NeXpy', False)), 
                        self.close_buttons())
        self.set_title('Installing Plugin')

    def get_menu_name(self, plugin_name, plugin_path):
        try:
            plugin_module = import_plugin(plugin_name, [plugin_path])
            name, _ = plugin_module.plugin_menu()
            return name
        except Exception as error:
            report_error("Installing Plugin", error)

    def install_plugin(self):        
        plugin_directory = self.get_directory()
        plugin_name = os.path.basename(os.path.normpath(plugin_directory))
        plugin_path = os.path.dirname(plugin_directory)
        plugin_menu_name = self.get_menu_name(plugin_name, plugin_path)
        if plugin_menu_name is None:
            raise NeXusError("This directory does not contain a valid plugin")
        if self.radiobutton['local'].isChecked():
            plugin_path = self.local_directory
        else:
            plugin_path = self.nexpy_directory
        installed_path = os.path.join(plugin_path, plugin_name)
        if os.path.exists(installed_path):
            if self.confirm_action("Overwrite plugin?", 
                                   "Plugin '%s' already exists" % plugin_name):
                backup = os.path.join(self.backup_dir, timestamp())
                os.mkdir(backup)
                shutil.move(installed_path, backup)
                self.mainwindow.settings.set('plugins', 
                                             os.path.join(backup, plugin_name))
                self.mainwindow.settings.save()
            else:
                return
        shutil.copytree(plugin_directory, installed_path)
        for action in [action for action 
                       in self.mainwindow.menuBar().actions() 
                       if action.text() == plugin_menu_name]:
            self.mainwindow.menuBar().removeAction(action)   
        self.mainwindow.add_plugin_menu(plugin_name, [plugin_path])

    def accept(self):
        try:
            self.install_plugin()
            super(InstallPluginDialog, self).accept()
        except NeXusError as error:
            report_error("Installing plugin", error)


class RemovePluginDialog(NXDialog):
    """Dialog to remove a NeXus plugin"""

    def __init__(self, parent=None):

        super(RemovePluginDialog, self).__init__(parent=parent)
 
        self.local_directory = self.mainwindow.plugin_dir
        self.nexpy_directory = pkg_resources.resource_filename('nexpy', 
                                                               'plugins')
        self.backup_dir = self.mainwindow.backup_dir

        self.setWindowTitle("Remove Plugin")

        self.set_layout(self.directorybox('Choose plugin directory'), 
                        self.radiobuttons(('local', 'Local plugin', True),
                                          ('nexpy', 'NeXpy plugin', False)), 
                        self.close_buttons())
        self.set_title('Removing Plugin')
        self.radiobutton['local'].clicked.connect(self.set_local_directory)
        self.radiobutton['nexpy'].clicked.connect(self.set_nexpy_directory)
        self.set_local_directory()

    def set_local_directory(self):
        self.set_default_directory(self.local_directory)
        self.directoryname.setText(self.local_directory)

    def set_nexpy_directory(self):
        self.set_default_directory(self.nexpy_directory)
        self.directoryname.setText(self.nexpy_directory)

    def get_menu_name(self, plugin_name, plugin_path):
        try:
            plugin_module = import_plugin(plugin_name, [plugin_path])
            name, _ = plugin_module.plugin_menu()
            return name
        except:
            return None

    def remove_plugin(self):
        plugin_directory = self.get_directory()
        if (os.path.dirname(plugin_directory) != self.local_directory and
            os.path.dirname(plugin_directory) != self.nexpy_directory):
            raise NeXusError("Directory '%s' not in plugins directory"
                             % plugin_directory)
        plugin_name = os.path.basename(os.path.normpath(plugin_directory))
        plugin_menu_name = self.get_menu_name(plugin_name, plugin_directory)
        if plugin_menu_name is None:
            raise NeXusError("This directory does not contain a valid plugin")
        if os.path.exists(plugin_directory):
            if self.confirm_action("Remove '%s'?" % plugin_directory, 
                                   "This cannot be reversed"):
                backup = os.path.join(self.backup_dir, timestamp())
                os.mkdir(backup)
                shutil.move(plugin_directory, backup)
                self.mainwindow.settings.set('plugins', 
                                             os.path.join(backup, plugin_name))
                self.mainwindow.settings.save()
            else:
                return
        for action in [action for action 
                       in self.mainwindow.menuBar().actions() 
                        if action.text().lower() == plugin_name.lower()]:
            self.mainwindow.menuBar().removeAction(action)   

    def accept(self):
        try:
            self.remove_plugin()
            super(RemovePluginDialog, self).accept()
        except NeXusError as error:
            report_error("Removing plugin", error)

class RestorePluginDialog(NXDialog):
    """Dialog to restore plugins from backups"""

    def __init__(self, parent=None):

        super(RestorePluginDialog, self).__init__(parent=parent, default=True)
 
        self.local_directory = self.mainwindow.plugin_dir
        self.nexpy_directory = pkg_resources.resource_filename('nexpy', 
                                                               'plugins')
        self.backup_dir = self.mainwindow.backup_dir

        options = reversed(self.mainwindow.settings.options('plugins'))
        self.plugins = []
        for plugin in options:
            if os.path.exists(plugin):
                self.plugins.append(plugin)
            else:
                self.mainwindow.settings.remove_option('plugins', plugin)
        self.mainwindow.settings.save()
        plugin_list = []
        for plugin in self.plugins:
            date = format_timestamp(os.path.basename(os.path.dirname(plugin)))
            name = self.get_name(plugin)
            if plugin is self.plugins[0]:
                checked = True
            else:
                checked = False
            plugin_list.append((plugin, '%s: %s' % (date, name), checked)) 
        items = []
        items.append(self.radiobuttons(*plugin_list, align='left', 
                                       vertical=True))
        items.append(self.radiobuttons(('local', 'Install locally', True),
                                       ('nexpy', 'Install in NeXpy', False)))
        items.append(self.action_buttons(('Restore Plugin', self.restore)))
        items.append(self.close_buttons(close=True))

        self.set_layout(*items)

        self.set_title('Restore Plugin')

    def get_name(self, plugin):
        return os.path.basename(plugin)

    def get_menu_name(self, plugin_name, plugin_path):
        try:
            plugin_module = import_plugin(plugin_name, [plugin_path])
            name, _ = plugin_module.plugin_menu()
            return name
        except Exception:
            return None

    def remove_backup(self, backup):
        shutil.rmtree(os.path.dirname(os.path.realpath(backup)))
        self.mainwindow.settings.remove_option('plugins', backup)
        self.mainwindow.settings.save()

    def restore(self):
        plugin_name = None
        for plugin_directory in self.plugins:
            if self.radiobutton[plugin_directory].isChecked():
                plugin_name = os.path.basename(plugin_directory)
                break
        if plugin_name is None:
            return
        plugin_path = os.path.dirname(plugin_directory)
        plugin_menu_name = self.get_menu_name(plugin_name, plugin_path)
        if plugin_menu_name is None:
            raise NeXusError("This directory does not contain a valid plugin")
        if self.radiobutton['local'].isChecked():
            plugin_path = self.local_directory
        else:
            plugin_path = self.nexpy_directory
        restored_path = os.path.join(plugin_path, plugin_name)
        if os.path.exists(restored_path):
            if self.confirm_action("Overwrite plugin?", 
                                   "Plugin '%s' already exists" % plugin_name):
                backup = os.path.join(self.backup_dir, timestamp())
                os.mkdir(backup)
                shutil.move(restored_path, backup)
                self.mainwindow.settings.set('plugins', 
                                             os.path.join(backup, plugin_name))
                self.mainwindow.settings.save()
            else:
                return
        shutil.copytree(plugin_directory, restored_path)
        self.remove_backup(plugin_directory)

        for action in [action for action 
                       in self.mainwindow.menuBar().actions() 
                       if action.text() == plugin_menu_name]:
            self.mainwindow.menuBar().removeAction(action)   
        self.mainwindow.add_plugin_menu(plugin_name, [plugin_path])

        self.accept()<|MERGE_RESOLUTION|>--- conflicted
+++ resolved
@@ -20,41 +20,11 @@
 from operator import attrgetter
 from posixpath import basename
 
-<<<<<<< HEAD
-from .pyqt import QtCore, QtGui, QtWidgets, getOpenFileName, getSaveFileName
-import numpy as np
-import matplotlib as mpl
-from matplotlib import rcParams, rcParamsDefault
-from matplotlib.legend import Legend
-from matplotlib.rcsetup import (defaultParams, validate_float, validate_int, 
-                                validate_color, validate_aspect)
-
-=======
->>>>>>> 2705461c
 try:
     from collections import OrderedDict
 except ImportError:
     from ordereddict import OrderedDict
 
-<<<<<<< HEAD
-from nexusformat.nexus import (NeXusError, NXgroup, NXfield, NXattr, 
-                               NXlink, NXlinkgroup, NXlinkfield,
-                               NXroot, NXentry, NXdata, NXparameters, nxload,
-                               nxgetcompression, nxsetcompression,
-                               nxgetencoding, nxsetencoding,
-                               nxgetlock, nxsetlock,
-                               nxgetmaxsize, nxsetmaxsize, 
-                               nxgetmemory, nxsetmemory,
-                               nxgetrecursive, nxsetrecursive)
-
-from .utils import (confirm_action, display_message, report_error, 
-                    import_plugin, convertHTML, natural_sort, wrap, human_size,
-                    timestamp, format_timestamp, restore_timestamp, get_color,
-                    keep_data, fix_projection, modification_time, set_style)
-from .widgets import (NXStack, NXScrollArea, NXCheckBox, NXComboBox, NXColorBox, 
-                      NXPushButton, NXLabel, NXLineEdit,
-                      NXDoubleSpinBox, NXSpinBox, NXpolygon)
-=======
 import numpy as np
 
 from .pyqt import QtCore, QtGui, QtWidgets, getOpenFileName, getSaveFileName
@@ -79,7 +49,6 @@
 from .widgets import (NXCheckBox, NXColorBox, NXComboBox, NXDoubleSpinBox,
                       NXLabel, NXLineEdit, NXpolygon, NXPushButton,
                       NXScrollArea, NXSpinBox, NXStack)
->>>>>>> 2705461c
 
 
 class NXWidget(QtWidgets.QWidget):
