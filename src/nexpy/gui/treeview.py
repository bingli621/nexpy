#!/usr/bin/env python
# -*- coding: utf-8 -*-

#-----------------------------------------------------------------------------
# Copyright (c) 2013-2021, NeXpy Development Team.
#
# Distributed under the terms of the Modified BSD License.
#
# The full license is in the file COPYING, distributed with this software.
#-----------------------------------------------------------------------------

import os
import pkg_resources

from nexusformat.nexus import *

from .pyqt import QtCore, QtGui, QtWidgets
<<<<<<< HEAD
from .utils import (display_message, natural_sort, modification_time, 
=======
from .utils import (display_message, modification_time, natural_sort,
>>>>>>> 2705461c
                    report_error)
from .widgets import NXSortModel


class NXtree(NXgroup):
    """
    NXtree group. This is a subclass of the NXgroup class.

    It is used as the invisible root item for NeXpy tree views.
    """
    _model = None
    _view = None
    _item = None
    _shell = {}
    _attrs = {}

    def __init__(self):
        self._class = 'NXtree'
        self._name = 'tree'
        self._entries = {}
        
    def __setitem__(self, key, value):
        if isinstance(value, NXroot):
            if key not in self._entries:
                value._group = self
                value._name = key
                self._entries[key] = value
                self._shell[key] = self._entries[key]
                value.set_changed()
            else:
                raise NeXusError("'"+key+"' already in the tree")
        else:
            raise NeXusError("Value must be an NXroot group")
    
    def __delitem__(self, key):
        del self._entries[key]
        del self._shell[key]
        self.set_changed()

    def set_changed(self):
        self.sync_shell_names()
        if self._model:
            self.sync_children(self._item)
            for row in range(self._item.rowCount()):
                for item in self._item.child(row).walk():
                    self.sync_children(item)
            self._view.dataChanged(self._item.index(), self._item.index())
            self._view.update()
            self._view.status_message(self._view.node)

    def sync_children(self, item):
        if isinstance(item.node, NXgroup):
            children = []
            if item.hasChildren():
                for row in range(item.rowCount()):
                    children.append(item.child(row))
            names = [child.name for child in children]
            if item.node.entries_loaded:
                for name in item.node:
                    if name not in names:
                        item.appendRow(NXTreeItem(item.node[name]))
                for child in children:
                    if child.name not in item.node:
                        item.removeRow(child.row())
        item.node.set_unchanged()
    
    def add(self, node):
        if isinstance(node, NXgroup):
            shell_names = self.get_shell_names(node)
            if shell_names:
                node.nxname = shell_names[0]
            if isinstance(node, NXroot):
                self[node.nxname] = node
                self[node.nxname]._file_modified = False
            elif isinstance(node, NXentry):
                group = NXroot(node)
                name = self.get_new_name()
                self[name] = group
                print("NeXpy: '%s' added to tree in '%s'" % (node.nxname,
                                                             group.nxname))
            else:
                group = NXroot(NXentry(node))
                name = self.get_new_name()
                self[name] = group
                print("NeXpy: '%s' added to tree in '%s%s'" % 
                    (node.nxname, group.nxname, node.nxgroup.nxpath))
        else:
            raise NeXusError("Only an NXgroup can be added to the tree")

    def load(self, filename, mode='r'):
        name = self.get_name(filename)
        self[name] = nxload(filename, mode)
        return self[name]

    def reload(self, name):
        if name in self:
            if isinstance(self[name], NXroot):
                self[name].reload()
            return self[name]
        else:
            raise NeXusError('%s not in the tree')

    def get_name(self, filename):
        name = os.path.splitext(os.path.basename(filename))[0].replace(' ','_')
        name = "".join([c for c in name.replace('-','_') 
                        if c.isalpha() or c.isdigit() or c=='_'])
        if name in self._shell:
            ind = []
            for key in self._shell:
                try:
                    if key.startswith(name+'_'): 
                        ind.append(int(key[len(name)+1:]))
                except ValueError:
                    pass
            if ind == []: ind = [0]
            name = name+'_'+str(sorted(ind)[-1]+1)
        return name

    def get_new_name(self):
        ind = []
        for key in self._shell:
            try:
                if key.startswith('w'): 
                    ind.append(int(key[1:]))
            except ValueError:
                pass
        if ind == []: ind = [0]
        return 'w'+str(sorted(ind)[-1]+1)

    def get_shell_names(self, node):
        return [obj[0] for obj in self._shell.items() if id(obj[1]) == id(node) 
                and not obj[0].startswith('_')]

    def sync_shell_names(self):
        for key, value in self.items():
            shell_names = self.get_shell_names(value)
            if key not in shell_names:
                self._shell[key] = value
                if shell_names:
                    del self._shell[shell_names[0]]

    def node_from_file(self, fname):
        fname = os.path.abspath(fname)
        names = [name for name in self if self[name].nxfilename]
        try:   
            return [name for name in names if fname==self[name].nxfilename][0]
        except IndexError:
            return None


class NXTreeItem(QtGui.QStandardItem):

    """
    A subclass of the QtGui.QStandardItem class to return the data from 
    an NXnode.
    """

    def __init__(self, node=None):
        self.name = node.nxname
        self.root = node.nxroot
        self.tree = self.root.nxgroup
        self.path = self.root.nxname + node.nxpath
        if isinstance(node, NXlink):
            self._linked = QtGui.QIcon(
                pkg_resources.resource_filename('nexpy.gui',
                                                'resources/link-icon.png'))
        elif isinstance(node, NXroot):
            self._locked = QtGui.QIcon(
                pkg_resources.resource_filename('nexpy.gui',
                                                'resources/lock-icon.png'))
            self._locked_modified = QtGui.QIcon(
                pkg_resources.resource_filename('nexpy.gui',
                                                'resources/lock-red-icon.png'))
            self._unlocked = QtGui.QIcon(
                pkg_resources.resource_filename('nexpy.gui',
                                                'resources/unlock-icon.png'))
            self._unlocked_modified = QtGui.QIcon(
                pkg_resources.resource_filename('nexpy.gui',
                                            'resources/unlock-red-icon.png'))
        super(NXTreeItem, self).__init__(node.nxname)

    @property
    def node(self):
        return self.tree[self.path]

    def __repr__(self):
        return "NXTreeItem('%s')" % self.path

    def text(self):
        return self.name

    def data(self, role=QtCore.Qt.DisplayRole):
        """
        Returns the data to be displayed in the tree.
        """
        if role == QtCore.Qt.DisplayRole or role == QtCore.Qt.EditRole:
            return self.name
        elif role == QtCore.Qt.ToolTipRole:
            try:
                tree = self.node.short_tree
                if tree.count('\n') > 50:
                    return '\n'.join(tree.split('\n')[0:50])+'\n...'
                else:
                    return tree
            except Exception:
                return ''
        elif role == QtCore.Qt.DecorationRole:
            try:
                if isinstance(self.node, NXroot):
                    if self.node.nxfilemode == 'r':
                        if self.node._file_modified:
                            return self._locked_modified
                        else:
                            return self._locked
                    elif self.node.nxfilemode == 'rw':
                        if self.node._file_modified:
                            return self._unlocked_modified
                        else:
                            return self._unlocked
                elif isinstance(self.node, NXlink):
                    return self._linked
                else:
                    return None
            except Exception:
                return None

    def children(self):
        items = []
        if self.hasChildren():
            for row in range(self.rowCount()):
                items.append(self.child(row))
        return items

    def walk(self):
        yield self
        for child in self.children():
            for item in child.walk():
                yield item


class NXTreeView(QtWidgets.QTreeView):

    def __init__(self, tree, parent=None):
        super(NXTreeView, self).__init__(parent=parent)

        self.tree = tree
        self.mainwindow = parent
        self._model = QtGui.QStandardItemModel()
        self.proxymodel = NXSortModel(self)
        self.proxymodel.setSourceModel(self._model)
        self.proxymodel.setDynamicSortFilter(True)
        self.proxymodel.setFilterCaseSensitivity(QtCore.Qt.CaseInsensitive)

        self.setModel(self.proxymodel)

        self._model.setColumnCount(1)
        self._model.setHorizontalHeaderItem(0,QtGui.QStandardItem('NeXus Data'))
        self.setSortingEnabled(True)
        self.sortByColumn(0, QtCore.Qt.AscendingOrder)

        self.setFocusPolicy(QtCore.Qt.ClickFocus)

        self.tree._item = self._model.invisibleRootItem()
        self.tree._item.node = self.tree
        self.tree._model = self._model
        self.tree._view = self
        self.tree._shell = self.mainwindow.user_ns

        self.setEditTriggers(QtWidgets.QAbstractItemView.NoEditTriggers)
        self.setExpandsOnDoubleClick(False)
        self.doubleClicked.connect(self.mainwindow.plot_data)
        self.selectionModel().selectionChanged.connect(self.selection_changed)
        self.expanded.connect(self.expand_node)

        self.timer = QtCore.QTimer(self)
        self.timer.timeout.connect(self.check_modified_files)
        self.timer.start(1000)

        # Popup Menu
        self.setContextMenuPolicy(QtCore.Qt.CustomContextMenu)
        self.customContextMenuRequested.connect(self.on_context_menu)

    def __repr__(self):
        return 'NXTreeView("nxtree")'

    def update(self):
        super(NXTreeView, self).update()

    def selection_changed(self):
        """Enable and disable menu actions based on the selection."""
        node = self.get_node()
        self.mainwindow.savefile_action.setEnabled(False)
        self.mainwindow.duplicate_action.setEnabled(False)
        self.mainwindow.remove_action.setEnabled(False)
        self.mainwindow.lockfile_action.setEnabled(False)
        self.mainwindow.unlockfile_action.setEnabled(False)
        self.mainwindow.backup_action.setEnabled(False)
        self.mainwindow.plot_data_action.setEnabled(False)
        self.mainwindow.plot_line_action.setEnabled(False)
        self.mainwindow.overplot_data_action.setEnabled(False)
        self.mainwindow.overplot_line_action.setEnabled(False)
        self.mainwindow.multiplot_data_action.setEnabled(False)
        self.mainwindow.multiplot_lines_action.setEnabled(False)
        self.mainwindow.plot_image_action.setEnabled(False)
        self.mainwindow.export_action.setEnabled(False)
        self.mainwindow.rename_action.setEnabled(False)
        self.mainwindow.add_action.setEnabled(False)
        self.mainwindow.initialize_action.setEnabled(False)
        self.mainwindow.copydata_action.setEnabled(False)
        self.mainwindow.cutdata_action.setEnabled(False)
        self.mainwindow.pastedata_action.setEnabled(False)
        self.mainwindow.pastelink_action.setEnabled(False)
        self.mainwindow.delete_action.setEnabled(False)
        self.mainwindow.link_action.setEnabled(False)
        self.mainwindow.signal_action.setEnabled(False)
        self.mainwindow.default_action.setEnabled(False)
        self.mainwindow.fit_action.setEnabled(False)
        if node is None:
            self.mainwindow.reload_action.setEnabled(False)
            self.mainwindow.reload_all_action.setEnabled(False)
            self.mainwindow.remove_all_action.setEnabled(False)
            self.mainwindow.collapse_action.setEnabled(False)
            self.mainwindow.view_action.setEnabled(False)
            return
        else:
            self.mainwindow.reload_action.setEnabled(True)
            self.mainwindow.reload_all_action.setEnabled(True)
            self.mainwindow.remove_all_action.setEnabled(True)
            self.mainwindow.collapse_action.setEnabled(True)
            self.mainwindow.view_action.setEnabled(True)
            if node.is_modifiable():
                self.mainwindow.rename_action.setEnabled(True)
                if not isinstance(node, NXlink):
                    self.mainwindow.add_action.setEnabled(True)
        if isinstance(node, NXroot):
            self.mainwindow.savefile_action.setEnabled(True)
            self.mainwindow.remove_action.setEnabled(True)
            if node.nxfilemode:
                self.mainwindow.duplicate_action.setEnabled(True)
                if node.nxfilemode == 'r':
                    self.mainwindow.unlockfile_action.setEnabled(True)
                else:
                    self.mainwindow.lockfile_action.setEnabled(True)
                self.mainwindow.backup_action.setEnabled(True)
                if node.nxbackup:
                    self.mainwindow.restore_action.setEnabled(True)
            if node.nxfilemode is None or node.nxfilemode == 'rw':
                if self.mainwindow.copied_node is not None:
                    self.mainwindow.pastedata_action.setEnabled(True)
                    self.mainwindow.pastelink_action.setEnabled(True)
            if node.nxfilemode is None:
                self.mainwindow.delete_action.setEnabled(True)
        else:
            self.mainwindow.copydata_action.setEnabled(True)
            if isinstance(node, NXlink):
                self.mainwindow.link_action.setEnabled(True)
            if isinstance(node, NXdata):
                self.mainwindow.export_action.setEnabled(True)
            if node.is_modifiable():
                if isinstance(node, NXgroup):
                    self.mainwindow.initialize_action.setEnabled(True)
                    if self.mainwindow.copied_node is not None:
                        self.mainwindow.pastedata_action.setEnabled(True)
                        self.mainwindow.pastelink_action.setEnabled(True)
                self.mainwindow.cutdata_action.setEnabled(True)
                if not node.is_linked():
                    self.mainwindow.delete_action.setEnabled(True)
                if isinstance(node, NXentry) or isinstance(node, NXdata):
                    self.mainwindow.default_action.setEnabled(True)
                if isinstance(node, NXdata):
                    self.mainwindow.signal_action.setEnabled(True)
            try:
                if ((isinstance(node, NXdata) and node.plot_rank == 1) or
                    (isinstance(node, NXgroup) and 
                    ('fit' in node or 'model' in node))):
                    self.mainwindow.fit_action.setEnabled(True)
            except Exception as error:
                pass
        try:
            if (isinstance(node, NXdata) or 'default' in node.attrs or 
                node.is_numeric()):
                self.mainwindow.plot_data_action.setEnabled(True)
                if ((isinstance(node, NXgroup) and
                    node.nxsignal is not None and 
                    node.nxsignal.plot_rank == 1) or
                    (isinstance(node, NXfield) and node.plot_rank == 1)):
                    self.mainwindow.plot_line_action.setEnabled(True)
                    if self.mainwindow.plotview.ndim == 1:
                        self.mainwindow.overplot_data_action.setEnabled(True)
                        self.mainwindow.overplot_line_action.setEnabled(True)
                    if 'auxiliary_signals' in node.attrs:
                        self.mainwindow.multiplot_data_action.setEnabled(True)
                        self.mainwindow.multiplot_lines_action.setEnabled(True)
                if ((isinstance(node, NXgroup) and 
                     node.plottable_data is not None and
                     node.plottable_data.is_image()) or
                    (isinstance(node, NXfield) and node.is_image())):
                    self.mainwindow.plot_image_action.setEnabled(True)
        except Exception as error:
            pass

    def expand_node(self, index):
        item = self._model.itemFromIndex(self.proxymodel.mapToSource(index))
        if item and item.node:
            group = item.node
            for name in [n for n in group if isinstance(group[n], NXgroup)]:
                _entries = group[name].entries

    def addMenu(self, action):
        if action.isEnabled():
            self.menu.addAction(action)

    def popMenu(self, node):
        self.menu = QtWidgets.QMenu(self)
        self.addMenu(self.mainwindow.plot_data_action)
        self.addMenu(self.mainwindow.plot_line_action)
        self.addMenu(self.mainwindow.overplot_data_action)
        self.addMenu(self.mainwindow.overplot_line_action)
        self.addMenu(self.mainwindow.multiplot_data_action)
        self.addMenu(self.mainwindow.multiplot_lines_action)
        self.addMenu(self.mainwindow.plot_image_action)
        self.menu.addSeparator()
        self.addMenu(self.mainwindow.view_action)
        self.addMenu(self.mainwindow.add_action)
        self.addMenu(self.mainwindow.initialize_action)
        self.addMenu(self.mainwindow.rename_action)
        self.addMenu(self.mainwindow.delete_action)
        self.addMenu(self.mainwindow.delete_action)
        self.menu.addSeparator()
        self.addMenu(self.mainwindow.copydata_action)
        self.addMenu(self.mainwindow.cutdata_action)
        self.addMenu(self.mainwindow.pastedata_action)
        self.addMenu(self.mainwindow.pastelink_action)
        self.menu.addSeparator()
        self.addMenu(self.mainwindow.link_action)
        self.menu.addSeparator()
        self.addMenu(self.mainwindow.fit_action)
        self.menu.addSeparator()
        self.addMenu(self.mainwindow.signal_action)
        self.addMenu(self.mainwindow.default_action)
        self.menu.addSeparator()
        self.addMenu(self.mainwindow.reload_action)
        self.menu.addSeparator()
        self.addMenu(self.mainwindow.remove_action)
        self.menu.addSeparator()
        self.addMenu(self.mainwindow.unlockfile_action)
        self.addMenu(self.mainwindow.lockfile_action)
        self.menu.addSeparator()
        self.addMenu(self.mainwindow.savefile_action)
        self.addMenu(self.mainwindow.duplicate_action)
        self.addMenu(self.mainwindow.export_action)
        self.addMenu(self.mainwindow.backup_action)
        self.menu.addSeparator()
        self.addMenu(self.mainwindow.collapse_action)
        return self.menu

    def status_message(self, message):
        if isinstance(message, NXfield) or isinstance(message, NXgroup):
            text = message._str_name()+' '+message._str_attrs()
        elif isinstance(message, NXlink):
            text = message._str_name()
        else:
            text = str(message)
        self.mainwindow.statusBar().showMessage(text.replace('\n','; '))

    def check_modified_files(self):
        try:
            for key in list(self.tree._entries):
                node = self.tree._entries[key]
                if node.nxfilemode and not node.file_exists():
                    _dir = node.nxfile._filedir
                    if not os.path.exists(_dir):
                        display_message("'%s' no longer exists" % _dir)
                        for _key in [k for k in self.tree
                                     if self.tree[k].nxfile._filedir == _dir]:
                            del self.tree[_key]
                        break
                    else:    
                        display_message("'%s' no longer exists" 
                                        % node.nxfilename)
                        del self.tree[key]
                elif node.is_modified():
                    node.lock()
                    node.nxfile.lock = True
                elif node.nxfilemode == 'rw':
                    nxfile = node.nxfile
                    if nxfile.is_locked() and nxfile.locked is False:
                        node.lock()
                        lock_time = modification_time(nxfile.lock_file) 
                        display_message(
                            "'%s' has been locked by an external process" 
                            % node.nxname, "Lock file created: "+lock_time)
                        nxfile.lock = True
            if self.timer.interval() > 1000:
                self.timer.setInterval(1000)
        except Exception as error:
            report_error('Checking Modified Files', error)
            self.timer.setInterval(60000)

    @property
    def node(self):
        return self.get_node()

    def get_node(self):
        item = self._model.itemFromIndex(
                   self.proxymodel.mapToSource(self.currentIndex()))
        if item:
            return item.node
        else:
            return None

    def get_index(self, node):
        items = self._model.findItems(node.nxname, QtCore.Qt.MatchRecursive)
        for item in items:
            if node is item.node:
                return self.proxymodel.mapFromSource(item.index())
        return None

    def select_node(self, node):
        idx = self.get_index(node)
        if idx:
            self.setCurrentIndex(idx)
        self.selectionModel().select(self.currentIndex(),
                                     QtCore.QItemSelectionModel.Select)

    def select_top(self):
        try:
            self.select_node(self.tree[self.tree.__dir__()[0]])
            self.setFocus()
        except Exception:
            pass
        
    def selectionChanged(self, new, old):
        super(NXTreeView, self).selectionChanged(new, old)
        if new.indexes():
            node = self.get_node()
            self.status_message(node)
        else:
            self.status_message('')

    def collapse(self, index=None):
        if index:
            super(NXTreeView, self).collapse(index)
        else:
            self.collapseAll()
            self.setCurrentIndex(self.model().index(0,0))

    def on_context_menu(self, point):
        node = self.get_node()
        if node is not None:
            self.popMenu(self.get_node()).exec_(self.mapToGlobal(point))<|MERGE_RESOLUTION|>--- conflicted
+++ resolved
@@ -15,11 +15,7 @@
 from nexusformat.nexus import *
 
 from .pyqt import QtCore, QtGui, QtWidgets
-<<<<<<< HEAD
-from .utils import (display_message, natural_sort, modification_time, 
-=======
 from .utils import (display_message, modification_time, natural_sort,
->>>>>>> 2705461c
                     report_error)
 from .widgets import NXSortModel
 
